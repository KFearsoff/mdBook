{
  "doc_urls": [
    "index.html#dummy-book",
    "intro.html#introduction",
    "first/index.html#first-chapter",
    "first/index.html#some-section",
    "first/nested.html#nested-chapter",
    "first/nested.html#some-section",
    "first/nested.html#anchors-include-the-part-of-a-file-between-special-comments",
    "first/nested.html#rustdoc-include-adds-the-rest-of-the-file-as-hidden",
    "first/nested.html#rustdoc-include-works-with-anchors-too",
    "first/includes.html#includes",
    "first/includes.html#summary",
    "first/recursive.html",
    "first/markdown.html#markdown-tests",
    "first/markdown.html#tables",
    "first/markdown.html#footnotes",
    "first/markdown.html#strikethrough",
    "first/markdown.html#tasklisks",
    "first/unicode.html#unicode-stress-tests",
    "first/no-headers.html",
    "first/duplicate-headers.html#duplicate-headers",
    "first/duplicate-headers.html#header-text",
    "first/duplicate-headers.html#header-text-1",
    "first/duplicate-headers.html#header-text-2",
    "first/heading-attributes.html#attrs",
    "first/heading-attributes.html#heading-with-classes",
    "first/heading-attributes.html#both",
    "second.html#second-chapter",
    "second/nested.html#testing-relative-links-for-the-print-page",
    "second/nested.html#some-section",
    "conclusion.html#conclusion"
  ],
  "index": {
    "documentStore": {
      "docInfo": {
        "0": {
          "body": 9,
          "breadcrumbs": 4,
          "title": 2
        },
        "1": {
          "body": 3,
          "breadcrumbs": 2,
          "title": 1
        },
        "10": {
          "body": 21,
          "breadcrumbs": 4,
          "title": 1
        },
        "11": {
          "body": 44,
          "breadcrumbs": 3,
          "title": 2
        },
        "12": {
          "body": 3,
          "breadcrumbs": 5,
          "title": 2
        },
        "13": {
          "body": 4,
          "breadcrumbs": 4,
          "title": 1
        },
        "14": {
          "body": 12,
          "breadcrumbs": 4,
          "title": 1
        },
        "15": {
          "body": 2,
          "breadcrumbs": 4,
          "title": 1
        },
        "16": {
          "body": 3,
          "breadcrumbs": 4,
          "title": 1
        },
        "17": {
          "body": 29,
          "breadcrumbs": 6,
          "title": 3
        },
        "18": {
          "body": 6,
          "breadcrumbs": 3,
          "title": 2
        },
        "19": {
          "body": 5,
          "breadcrumbs": 6,
          "title": 2
        },
        "2": {
          "body": 2,
          "breadcrumbs": 4,
          "title": 2
        },
        "20": {
          "body": 0,
          "breadcrumbs": 6,
          "title": 2
        },
        "21": {
          "body": 0,
          "breadcrumbs": 6,
          "title": 2
        },
        "22": {
          "body": 0,
          "breadcrumbs": 6,
          "title": 2
        },
        "23": {
          "body": 0,
          "breadcrumbs": 6,
<<<<<<< HEAD
          "title": 2
        },
        "24": {
          "body": 0,
          "breadcrumbs": 6,
          "title": 2
        },
        "25": {
          "body": 0,
          "breadcrumbs": 7,
          "title": 3
        },
        "26": {
          "body": 30,
          "breadcrumbs": 4,
          "title": 2
        },
=======
          "title": 2
        },
        "24": {
          "body": 0,
          "breadcrumbs": 6,
          "title": 2
        },
        "25": {
          "body": 0,
          "breadcrumbs": 7,
          "title": 3
        },
        "26": {
          "body": 20,
          "breadcrumbs": 4,
          "title": 2
        },
>>>>>>> b7f46213
        "27": {
          "body": 18,
          "breadcrumbs": 9,
          "title": 5
        },
        "28": {
          "body": 0,
          "breadcrumbs": 5,
          "title": 1
        },
        "29": {
          "body": 3,
          "breadcrumbs": 2,
          "title": 1
        },
        "3": {
          "body": 0,
          "breadcrumbs": 3,
          "title": 1
        },
        "4": {
          "body": 4,
          "breadcrumbs": 6,
          "title": 2
        },
        "5": {
          "body": 1,
          "breadcrumbs": 5,
          "title": 1
        },
        "6": {
          "body": 21,
          "breadcrumbs": 11,
          "title": 7
        },
        "7": {
          "body": 6,
          "breadcrumbs": 10,
          "title": 6
        },
        "8": {
          "body": 6,
          "breadcrumbs": 8,
          "title": 4
        },
        "9": {
          "body": 0,
          "breadcrumbs": 4,
          "title": 1
        }
      },
      "docs": {
        "0": {
          "body": "This file is just here to cause the index preprocessor to run. Does a pretty good job, too.",
          "breadcrumbs": "Dummy Book » Dummy Book",
          "id": "0",
          "title": "Dummy Book"
        },
        "1": {
          "body": "Here's some interesting text...",
          "breadcrumbs": "Introduction » Introduction",
          "id": "1",
          "title": "Introduction"
        },
        "10": {
          "body": "Dummy Book Introduction First Chapter Nested Chapter Includes Recursive Markdown Unicode No Headers Duplicate Headers Heading Attributes Second Chapter Nested Chapter Conclusion",
          "breadcrumbs": "First Chapter » Includes » Summary",
          "id": "10",
          "title": "Summary"
        },
        "11": {
          "body": "Around the world, around the world Around the world, around the world Around the world, around the world Around the world, around the world Around the world, around the world Around the world, around the world Around the world, around the world Around the world, around the world Around the world, around the world Around the world, around the world Around the world, around the world",
          "breadcrumbs": "First Chapter » Recursive",
          "id": "11",
          "title": "First Chapter"
        },
        "12": {
          "body": "Tests for some markdown output.",
          "breadcrumbs": "First Chapter » Markdown » Markdown tests",
          "id": "12",
          "title": "Markdown tests"
        },
        "13": {
          "body": "foo bar baz bim",
          "breadcrumbs": "First Chapter » Markdown » Tables",
          "id": "13",
          "title": "Tables"
        },
        "14": {
          "body": "Footnote example [1] , or with a word [2] . This is a footnote. A longer footnote. With multiple lines. Third line.",
          "breadcrumbs": "First Chapter » Markdown » Footnotes",
          "id": "14",
          "title": "Footnotes"
        },
        "15": {
          "body": "strikethrough example",
          "breadcrumbs": "First Chapter » Markdown » Strikethrough",
          "id": "15",
          "title": "Strikethrough"
        },
        "16": {
          "body": "Apples Broccoli Carrots",
          "breadcrumbs": "First Chapter » Markdown » Tasklisks",
          "id": "16",
          "title": "Tasklisks"
        },
        "17": {
          "body": "Please be careful editing, this contains carefully crafted characters. Two byte character: spatiëring Combining character: spatiëring Three byte character: 书こんにちは Four byte character: 𐌀‮𐌁‮𐌂‮𐌃‮𐌄‮𐌅‮𐌆‮𐌇‮𐌈‬ Right-to-left: مرحبا Emoticons: 🔊 😍 💜 1️⃣ right-to-left mark: hello באמת!‏ Zalgo: ǫ̛̖̱̗̝͈̋͒͋̏ͥͫ̒̆ͩ̏͌̾͊͐ͪ̾̚",
          "breadcrumbs": "First Chapter » Unicode » Unicode stress tests",
          "id": "17",
          "title": "Unicode stress tests"
        },
        "18": {
          "body": "Capybara capybara capybara. Capybara capybara capybara. ThisLongWordIsIncludedSoWeCanCheckThatSufficientlyLongWordsAreOmittedFromTheSearchIndex.",
          "breadcrumbs": "First Chapter » No Headers",
          "id": "18",
          "title": "First Chapter"
        },
        "19": {
          "body": "This page validates behaviour of duplicate headers.",
          "breadcrumbs": "First Chapter » Duplicate Headers » Duplicate headers",
          "id": "19",
          "title": "Duplicate headers"
        },
        "2": {
          "body": "more text.",
          "breadcrumbs": "First Chapter » First Chapter",
          "id": "2",
          "title": "First Chapter"
        },
        "20": {
          "body": "",
          "breadcrumbs": "First Chapter » Duplicate Headers » Header Text",
          "id": "20",
          "title": "Header Text"
        },
        "21": {
          "body": "",
          "breadcrumbs": "First Chapter » Duplicate Headers » Header Text",
          "id": "21",
          "title": "Header Text"
        },
        "22": {
          "body": "",
          "breadcrumbs": "First Chapter » Duplicate Headers » header-text",
          "id": "22",
          "title": "header-text"
        },
        "23": {
          "body": "",
          "breadcrumbs": "First Chapter » Heading Attributes » Heading Attributes",
          "id": "23",
          "title": "Heading Attributes"
<<<<<<< HEAD
        },
        "24": {
          "body": "",
          "breadcrumbs": "First Chapter » Heading Attributes » Heading with classes",
          "id": "24",
          "title": "Heading with classes"
        },
        "25": {
          "body": "",
          "breadcrumbs": "First Chapter » Heading Attributes » Heading with id and classes",
          "id": "25",
          "title": "Heading with id and classes"
        },
        "26": {
          "body": "This makes sure you can insert runnable Rust files. fn main() { println!(\"Hello World!\");\n#\n# // You can even hide lines! :D\n# println!(\"I am hidden! Expand the code snippet to see me\"); // You can hide lines within string literals. let _t = \"interesting string\n# boring string \";\n}",
          "breadcrumbs": "Second Chapter » Second Chapter",
          "id": "26",
          "title": "Second Chapter"
        },
=======
        },
        "24": {
          "body": "",
          "breadcrumbs": "First Chapter » Heading Attributes » Heading with classes",
          "id": "24",
          "title": "Heading with classes"
        },
        "25": {
          "body": "",
          "breadcrumbs": "First Chapter » Heading Attributes » Heading with id and classes",
          "id": "25",
          "title": "Heading with id and classes"
        },
        "26": {
          "body": "This makes sure you can insert runnable Rust files. fn main() { println!(\"Hello World!\");\n#\n# // You can even hide lines! :D\n# println!(\"I am hidden! Expand the code snippet to see me\");\n}",
          "breadcrumbs": "Second Chapter » Second Chapter",
          "id": "26",
          "title": "Second Chapter"
        },
>>>>>>> b7f46213
        "27": {
          "body": "When we link to the first section , it should work on both the print page and the non-print page. A fragment link should work. Link outside . Some image HTML Link",
          "breadcrumbs": "Second Chapter » Nested Chapter » Testing relative links for the print page",
          "id": "27",
          "title": "Testing relative links for the print page"
        },
        "28": {
          "body": "",
          "breadcrumbs": "Second Chapter » Nested Chapter » Some section",
          "id": "28",
          "title": "Some section"
        },
        "29": {
          "body": "I put &lt;HTML&gt; in here!",
          "breadcrumbs": "Conclusion » Conclusion",
          "id": "29",
          "title": "Conclusion"
        },
        "3": {
          "body": "",
          "breadcrumbs": "First Chapter » Some Section",
          "id": "3",
          "title": "Some Section"
        },
        "4": {
          "body": "This file has some testable code. assert!(true);",
          "breadcrumbs": "First Chapter » Nested Chapter » Nested Chapter",
          "id": "4",
          "title": "Nested Chapter"
        },
        "5": {
          "body": "assert!(true);",
          "breadcrumbs": "First Chapter » Nested Chapter » Some Section",
          "id": "5",
          "title": "Some Section"
        },
        "6": {
          "body": "// The next line will cause a `rendered_output` test to fail if the anchor feature is broken in\n// such a way that the content between anchors isn't included.\n// unique-string-for-anchor-test\nassert!(true);",
          "breadcrumbs": "First Chapter » Nested Chapter » Anchors include the part of a file between special comments",
          "id": "6",
          "title": "Anchors include the part of a file between special comments"
        },
        "7": {
          "body": "# fn some_function() {\n# assert!(true);\n# }\n# fn main() { some_function();\n}",
          "breadcrumbs": "First Chapter » Nested Chapter » Rustdoc include adds the rest of the file as hidden",
          "id": "7",
          "title": "Rustdoc include adds the rest of the file as hidden"
        },
        "8": {
          "body": "# fn some_other_function() {\n# assert!(true);\n# }\n# fn main() { some_other_function();\n}",
          "breadcrumbs": "First Chapter » Nested Chapter » Rustdoc include works with anchors too",
          "id": "8",
          "title": "Rustdoc include works with anchors too"
        },
        "9": {
          "body": "",
          "breadcrumbs": "First Chapter » Includes » Includes",
          "id": "9",
          "title": "Includes"
        }
      },
      "length": 30,
      "save": true
    },
    "fields": [
      "title",
      "body",
      "breadcrumbs"
    ],
    "index": {
      "body": {
        "root": {
          "1": {
            "df": 2,
            "docs": {
              "14": {
                "tf": 1.0
              },
              "17": {
                "tf": 1.0
              }
            }
          },
          "2": {
            "df": 1,
            "docs": {
              "14": {
                "tf": 1.0
              }
            }
          },
          "_": {
            "df": 0,
            "docs": {},
            "t": {
              "df": 1,
              "docs": {
                "26": {
                  "tf": 1.0
                }
              }
            }
          },
          "a": {
            "d": {
              "d": {
                "df": 1,
                "docs": {
                  "7": {
                    "tf": 1.0
                  }
                }
              },
              "df": 0,
              "docs": {}
            },
            "df": 0,
            "docs": {},
            "n": {
              "c": {
                "df": 0,
                "docs": {},
                "h": {
                  "df": 0,
                  "docs": {},
                  "o": {
                    "df": 0,
                    "docs": {},
                    "r": {
                      "df": 2,
                      "docs": {
                        "6": {
                          "tf": 2.0
                        },
                        "8": {
                          "tf": 1.0
                        }
                      }
                    }
                  }
                }
              },
              "df": 0,
              "docs": {}
            },
            "p": {
              "df": 0,
              "docs": {},
              "p": {
                "df": 0,
                "docs": {},
                "l": {
                  "df": 1,
                  "docs": {
                    "16": {
                      "tf": 1.0
                    }
                  }
                }
              }
            },
            "r": {
              "df": 0,
              "docs": {},
              "o": {
                "df": 0,
                "docs": {},
                "u": {
                  "df": 0,
                  "docs": {},
                  "n": {
                    "d": {
                      "df": 1,
                      "docs": {
                        "11": {
                          "tf": 4.69041575982343
                        }
                      }
                    },
                    "df": 0,
                    "docs": {}
                  }
                }
              }
            },
            "s": {
              "df": 0,
              "docs": {},
              "s": {
                "df": 0,
                "docs": {},
                "e": {
                  "df": 0,
                  "docs": {},
                  "r": {
                    "df": 0,
                    "docs": {},
                    "t": {
                      "!": {
                        "(": {
                          "df": 0,
                          "docs": {},
                          "t": {
                            "df": 0,
                            "docs": {},
                            "r": {
                              "df": 0,
                              "docs": {},
                              "u": {
                                "df": 5,
                                "docs": {
                                  "4": {
                                    "tf": 1.0
                                  },
                                  "5": {
                                    "tf": 1.0
                                  },
                                  "6": {
                                    "tf": 1.0
                                  },
                                  "7": {
                                    "tf": 1.0
                                  },
                                  "8": {
                                    "tf": 1.0
                                  }
                                }
                              }
                            }
                          }
                        },
                        "df": 0,
                        "docs": {}
                      },
                      "df": 0,
                      "docs": {}
                    }
                  }
                }
              }
            },
            "t": {
              "df": 0,
              "docs": {},
              "t": {
                "df": 0,
                "docs": {},
                "r": {
                  "df": 0,
                  "docs": {},
                  "i": {
                    "b": {
                      "df": 0,
                      "docs": {},
                      "u": {
                        "df": 0,
                        "docs": {},
                        "t": {
                          "df": 2,
                          "docs": {
                            "10": {
                              "tf": 1.0
                            },
                            "23": {
                              "tf": 1.0
                            }
                          }
                        }
                      }
                    },
                    "df": 0,
                    "docs": {}
                  }
                }
              }
            }
          },
          "b": {
            "a": {
              "df": 0,
              "docs": {},
              "r": {
                "df": 1,
                "docs": {
                  "13": {
                    "tf": 1.0
                  }
                }
              },
              "z": {
                "df": 1,
                "docs": {
                  "13": {
                    "tf": 1.0
                  }
                }
              }
            },
            "df": 0,
            "docs": {},
            "e": {
              "df": 0,
              "docs": {},
              "h": {
                "a": {
                  "df": 0,
                  "docs": {},
                  "v": {
                    "df": 0,
                    "docs": {},
                    "i": {
                      "df": 0,
                      "docs": {},
                      "o": {
                        "df": 0,
                        "docs": {},
                        "u": {
                          "df": 0,
                          "docs": {},
                          "r": {
                            "df": 1,
                            "docs": {
                              "19": {
                                "tf": 1.0
                              }
                            }
                          }
                        }
                      }
                    }
                  }
                },
                "df": 0,
                "docs": {}
              },
              "t": {
                "df": 0,
                "docs": {},
                "w": {
                  "df": 0,
                  "docs": {},
                  "e": {
                    "df": 0,
                    "docs": {},
                    "e": {
                      "df": 0,
                      "docs": {},
                      "n": {
                        "df": 1,
                        "docs": {
                          "6": {
                            "tf": 1.4142135623730951
                          }
                        }
                      }
                    }
                  }
                }
              }
            },
            "i": {
              "df": 0,
              "docs": {},
              "m": {
                "df": 1,
                "docs": {
                  "13": {
                    "tf": 1.0
                  }
                }
              }
            },
            "o": {
              "df": 0,
              "docs": {},
              "o": {
                "df": 0,
                "docs": {},
                "k": {
                  "df": 2,
                  "docs": {
                    "0": {
                      "tf": 1.0
                    },
                    "10": {
                      "tf": 1.0
                    }
                  }
                }
              },
              "r": {
                "df": 0,
                "docs": {},
                "e": {
                  "df": 1,
                  "docs": {
                    "26": {
                      "tf": 1.0
                    }
                  }
                }
              },
              "t": {
                "df": 0,
                "docs": {},
                "h": {
                  "df": 1,
                  "docs": {
                    "27": {
                      "tf": 1.0
                    }
                  }
                }
              }
            },
            "r": {
              "df": 0,
              "docs": {},
              "o": {
                "c": {
                  "c": {
                    "df": 0,
                    "docs": {},
                    "o": {
                      "df": 0,
                      "docs": {},
                      "l": {
                        "df": 0,
                        "docs": {},
                        "i": {
                          "df": 1,
                          "docs": {
                            "16": {
                              "tf": 1.0
                            }
                          }
                        }
                      }
                    }
                  },
                  "df": 0,
                  "docs": {}
                },
                "df": 0,
                "docs": {},
                "k": {
                  "df": 0,
                  "docs": {},
                  "e": {
                    "df": 0,
                    "docs": {},
                    "n": {
                      "df": 1,
                      "docs": {
                        "6": {
                          "tf": 1.0
                        }
                      }
                    }
                  }
                }
              }
            },
            "y": {
              "df": 0,
              "docs": {},
              "t": {
                "df": 0,
                "docs": {},
                "e": {
                  "df": 1,
                  "docs": {
                    "17": {
                      "tf": 1.7320508075688772
                    }
                  }
                }
              }
            }
          },
          "c": {
            "a": {
              "df": 0,
              "docs": {},
              "p": {
                "df": 0,
                "docs": {},
                "y": {
                  "b": {
                    "a": {
                      "df": 0,
                      "docs": {},
                      "r": {
                        "a": {
                          "df": 1,
                          "docs": {
                            "18": {
                              "tf": 2.449489742783178
                            }
                          }
                        },
                        "df": 0,
                        "docs": {}
                      }
                    },
                    "df": 0,
                    "docs": {}
                  },
                  "df": 0,
                  "docs": {}
                }
              },
              "r": {
                "df": 0,
                "docs": {},
                "e": {
                  "df": 1,
                  "docs": {
                    "17": {
                      "tf": 1.0
                    }
                  },
                  "f": {
                    "df": 0,
                    "docs": {},
                    "u": {
                      "df": 0,
                      "docs": {},
                      "l": {
                        "df": 0,
                        "docs": {},
                        "l": {
                          "df": 0,
                          "docs": {},
                          "i": {
                            "df": 1,
                            "docs": {
                              "17": {
                                "tf": 1.0
                              }
                            }
                          }
                        }
                      }
                    }
                  }
                },
                "r": {
                  "df": 0,
                  "docs": {},
                  "o": {
                    "df": 0,
                    "docs": {},
                    "t": {
                      "df": 1,
                      "docs": {
                        "16": {
                          "tf": 1.0
                        }
                      }
                    }
                  }
                }
              },
              "u": {
                "df": 0,
                "docs": {},
                "s": {
                  "df": 2,
                  "docs": {
                    "0": {
                      "tf": 1.0
                    },
                    "6": {
                      "tf": 1.0
                    }
                  }
                }
              }
            },
            "df": 0,
            "docs": {},
            "h": {
              "a": {
                "df": 0,
                "docs": {},
                "p": {
                  "df": 0,
                  "docs": {},
                  "t": {
                    "df": 0,
                    "docs": {},
                    "e": {
                      "df": 0,
                      "docs": {},
                      "r": {
                        "df": 6,
                        "docs": {
                          "10": {
                            "tf": 2.0
                          },
                          "11": {
                            "tf": 1.0
                          },
                          "18": {
                            "tf": 1.0
                          },
                          "2": {
                            "tf": 1.0
                          },
                          "26": {
                            "tf": 1.0
                          },
                          "4": {
                            "tf": 1.0
                          }
                        }
                      }
                    }
                  }
                },
                "r": {
                  "a": {
                    "c": {
                      "df": 0,
                      "docs": {},
                      "t": {
                        "df": 1,
                        "docs": {
                          "17": {
                            "tf": 2.23606797749979
                          }
                        }
                      }
                    },
                    "df": 0,
                    "docs": {}
                  },
                  "df": 0,
                  "docs": {}
                }
              },
              "df": 0,
              "docs": {}
            },
            "l": {
              "a": {
                "df": 0,
                "docs": {},
                "s": {
                  "df": 0,
                  "docs": {},
                  "s": {
                    "df": 2,
                    "docs": {
                      "24": {
                        "tf": 1.0
                      },
                      "25": {
                        "tf": 1.0
                      }
                    }
                  }
                }
              },
              "df": 0,
              "docs": {}
            },
            "o": {
              "d": {
                "df": 0,
                "docs": {},
                "e": {
                  "df": 2,
                  "docs": {
                    "26": {
                      "tf": 1.0
                    },
                    "4": {
                      "tf": 1.0
                    }
                  }
                }
              },
              "df": 0,
              "docs": {},
              "m": {
                "b": {
                  "df": 0,
                  "docs": {},
                  "i": {
                    "df": 0,
                    "docs": {},
                    "n": {
                      "df": 1,
                      "docs": {
                        "17": {
                          "tf": 1.0
                        }
                      }
                    }
                  }
                },
                "df": 0,
                "docs": {},
                "m": {
                  "df": 0,
                  "docs": {},
                  "e": {
                    "df": 0,
                    "docs": {},
                    "n": {
                      "df": 0,
                      "docs": {},
                      "t": {
                        "df": 1,
                        "docs": {
                          "6": {
                            "tf": 1.0
                          }
                        }
                      }
                    }
                  }
                }
              },
              "n": {
                "c": {
                  "df": 0,
                  "docs": {},
                  "l": {
                    "df": 0,
                    "docs": {},
                    "u": {
                      "df": 0,
                      "docs": {},
                      "s": {
                        "df": 2,
                        "docs": {
                          "10": {
                            "tf": 1.0
                          },
                          "29": {
                            "tf": 1.0
                          }
                        }
                      }
                    }
                  }
                },
                "df": 0,
                "docs": {},
                "t": {
                  "a": {
                    "df": 0,
                    "docs": {},
                    "i": {
                      "df": 0,
                      "docs": {},
                      "n": {
                        "df": 1,
                        "docs": {
                          "17": {
                            "tf": 1.0
                          }
                        }
                      }
                    }
                  },
                  "df": 0,
                  "docs": {},
                  "e": {
                    "df": 0,
                    "docs": {},
                    "n": {
                      "df": 0,
                      "docs": {},
                      "t": {
                        "df": 1,
                        "docs": {
                          "6": {
                            "tf": 1.0
                          }
                        }
                      }
                    }
                  }
                }
              }
            },
            "r": {
              "a": {
                "df": 0,
                "docs": {},
                "f": {
                  "df": 0,
                  "docs": {},
                  "t": {
                    "df": 1,
                    "docs": {
                      "17": {
                        "tf": 1.0
                      }
                    }
                  }
                }
              },
              "df": 0,
              "docs": {}
            }
          },
          "d": {
            "df": 1,
            "docs": {
              "26": {
                "tf": 1.0
              }
            },
            "u": {
              "df": 0,
              "docs": {},
              "m": {
                "df": 0,
                "docs": {},
                "m": {
                  "df": 0,
                  "docs": {},
                  "i": {
                    "df": 2,
                    "docs": {
                      "0": {
                        "tf": 1.0
                      },
                      "10": {
                        "tf": 1.0
                      }
                    }
                  }
                }
              },
              "p": {
                "df": 0,
                "docs": {},
                "l": {
                  "df": 0,
                  "docs": {},
                  "i": {
                    "c": {
                      "df": 2,
                      "docs": {
                        "10": {
                          "tf": 1.0
                        },
                        "19": {
                          "tf": 1.4142135623730951
                        }
                      }
                    },
                    "df": 0,
                    "docs": {}
                  }
                }
              }
            }
          },
          "df": 0,
          "docs": {},
          "e": {
            "d": {
              "df": 0,
              "docs": {},
              "i": {
                "df": 0,
                "docs": {},
                "t": {
                  "df": 1,
                  "docs": {
                    "17": {
                      "tf": 1.0
                    }
                  }
                }
              }
            },
            "df": 0,
            "docs": {},
            "m": {
              "df": 0,
              "docs": {},
              "o": {
                "df": 0,
                "docs": {},
                "t": {
                  "df": 0,
                  "docs": {},
                  "i": {
                    "c": {
                      "df": 0,
                      "docs": {},
                      "o": {
                        "df": 0,
                        "docs": {},
                        "n": {
                          "df": 1,
                          "docs": {
                            "17": {
                              "tf": 1.0
                            }
                          }
                        }
                      }
                    },
                    "df": 0,
                    "docs": {}
                  }
                }
              }
            },
            "v": {
              "df": 0,
              "docs": {},
              "e": {
                "df": 0,
                "docs": {},
                "n": {
                  "df": 1,
                  "docs": {
                    "26": {
                      "tf": 1.0
                    }
                  }
                }
              }
            },
            "x": {
              "a": {
                "df": 0,
                "docs": {},
                "m": {
                  "df": 0,
                  "docs": {},
                  "p": {
                    "df": 0,
                    "docs": {},
                    "l": {
                      "df": 2,
                      "docs": {
                        "14": {
                          "tf": 1.0
                        },
                        "15": {
                          "tf": 1.0
                        }
                      }
                    }
                  }
                }
              },
              "df": 0,
              "docs": {},
              "p": {
                "a": {
                  "df": 0,
                  "docs": {},
                  "n": {
                    "d": {
                      "df": 1,
                      "docs": {
                        "26": {
                          "tf": 1.0
                        }
                      }
                    },
                    "df": 0,
                    "docs": {}
                  }
                },
                "df": 0,
                "docs": {}
              }
            }
          },
          "f": {
            "a": {
              "df": 0,
              "docs": {},
              "i": {
                "df": 0,
                "docs": {},
                "l": {
                  "df": 1,
                  "docs": {
                    "6": {
                      "tf": 1.0
                    }
                  }
                }
              }
            },
            "df": 0,
            "docs": {},
            "e": {
              "a": {
                "df": 0,
                "docs": {},
                "t": {
                  "df": 0,
                  "docs": {},
                  "u": {
                    "df": 0,
                    "docs": {},
                    "r": {
                      "df": 1,
                      "docs": {
                        "6": {
                          "tf": 1.0
                        }
                      }
                    }
                  }
                }
              },
              "df": 0,
              "docs": {}
            },
            "i": {
              "df": 0,
              "docs": {},
              "l": {
                "df": 0,
                "docs": {},
                "e": {
                  "df": 5,
                  "docs": {
                    "0": {
                      "tf": 1.0
                    },
                    "26": {
                      "tf": 1.0
                    },
                    "4": {
                      "tf": 1.0
                    },
                    "6": {
                      "tf": 1.0
                    },
                    "7": {
                      "tf": 1.0
                    }
                  }
                }
              },
              "r": {
                "df": 0,
                "docs": {},
                "s": {
                  "df": 0,
                  "docs": {},
                  "t": {
                    "df": 5,
                    "docs": {
                      "10": {
                        "tf": 1.0
                      },
                      "11": {
                        "tf": 1.0
                      },
                      "18": {
                        "tf": 1.0
                      },
                      "2": {
                        "tf": 1.0
                      },
                      "27": {
                        "tf": 1.0
                      }
                    }
                  }
                }
              }
            },
            "n": {
              "df": 3,
              "docs": {
                "26": {
                  "tf": 1.0
                },
                "7": {
                  "tf": 1.4142135623730951
                },
                "8": {
                  "tf": 1.4142135623730951
                }
              }
            },
            "o": {
              "df": 0,
              "docs": {},
              "o": {
                "df": 1,
                "docs": {
                  "13": {
                    "tf": 1.0
                  }
                },
                "t": {
                  "df": 0,
                  "docs": {},
                  "n": {
                    "df": 0,
                    "docs": {},
                    "o": {
                      "df": 0,
                      "docs": {},
                      "t": {
                        "df": 1,
                        "docs": {
                          "14": {
                            "tf": 2.0
                          }
                        }
                      }
                    }
                  }
                }
              },
              "u": {
                "df": 0,
                "docs": {},
                "r": {
                  "df": 1,
                  "docs": {
                    "17": {
                      "tf": 1.0
                    }
                  }
                }
              }
            },
            "r": {
              "a": {
                "df": 0,
                "docs": {},
                "g": {
                  "df": 0,
                  "docs": {},
                  "m": {
                    "df": 0,
                    "docs": {},
                    "e": {
                      "df": 0,
                      "docs": {},
                      "n": {
                        "df": 0,
                        "docs": {},
                        "t": {
                          "df": 1,
                          "docs": {
                            "27": {
                              "tf": 1.0
                            }
                          }
                        }
                      }
                    }
                  }
                }
              },
              "df": 0,
              "docs": {}
            }
          },
          "g": {
            "df": 0,
            "docs": {},
            "o": {
              "df": 0,
              "docs": {},
              "o": {
                "d": {
                  "df": 1,
                  "docs": {
                    "0": {
                      "tf": 1.0
                    }
                  }
                },
                "df": 0,
                "docs": {}
              }
            }
          },
          "h": {
            "df": 0,
            "docs": {},
            "e": {
              "a": {
                "d": {
                  "df": 4,
                  "docs": {
                    "10": {
                      "tf": 1.0
                    },
                    "23": {
                      "tf": 1.0
                    },
                    "24": {
                      "tf": 1.0
                    },
                    "25": {
                      "tf": 1.0
                    }
                  },
                  "e": {
                    "df": 0,
                    "docs": {},
                    "r": {
                      "df": 5,
                      "docs": {
                        "10": {
                          "tf": 1.4142135623730951
                        },
                        "19": {
                          "tf": 1.4142135623730951
                        },
                        "20": {
                          "tf": 1.0
                        },
                        "21": {
                          "tf": 1.0
                        },
                        "22": {
                          "tf": 1.0
                        }
                      }
                    }
                  }
                },
                "df": 0,
                "docs": {}
              },
              "df": 0,
              "docs": {},
              "l": {
                "df": 0,
                "docs": {},
                "l": {
                  "df": 0,
                  "docs": {},
                  "o": {
                    "df": 1,
                    "docs": {
                      "17": {
                        "tf": 1.0
                      }
                    }
                  }
                }
              },
              "r": {
                "df": 0,
                "docs": {},
                "e": {
                  "'": {
                    "df": 1,
                    "docs": {
                      "1": {
                        "tf": 1.0
                      }
                    }
                  },
                  "df": 2,
                  "docs": {
                    "0": {
                      "tf": 1.0
                    },
                    "29": {
                      "tf": 1.0
                    }
                  }
                }
              }
            },
            "i": {
              "d": {
                "d": {
                  "df": 0,
                  "docs": {},
                  "e": {
                    "df": 0,
                    "docs": {},
                    "n": {
                      "df": 2,
                      "docs": {
                        "26": {
                          "tf": 1.0
                        },
                        "7": {
                          "tf": 1.0
                        }
                      }
                    }
                  }
                },
                "df": 0,
                "docs": {},
                "e": {
                  "df": 1,
                  "docs": {
                    "26": {
<<<<<<< HEAD
                      "tf": 1.4142135623730951
=======
                      "tf": 1.0
>>>>>>> b7f46213
                    }
                  }
                }
              },
              "df": 0,
              "docs": {}
            },
            "t": {
              "df": 0,
              "docs": {},
              "m": {
                "df": 0,
                "docs": {},
                "l": {
                  "df": 1,
                  "docs": {
                    "27": {
                      "tf": 1.0
                    }
                  }
                }
              }
            }
          },
          "i": {
            "d": {
              "df": 1,
              "docs": {
                "25": {
                  "tf": 1.0
                }
              }
            },
            "df": 0,
            "docs": {},
            "m": {
              "a": {
                "df": 0,
                "docs": {},
                "g": {
                  "df": 1,
                  "docs": {
                    "27": {
                      "tf": 1.0
                    }
                  }
                }
              },
              "df": 0,
              "docs": {}
            },
            "n": {
              "c": {
                "df": 0,
                "docs": {},
                "l": {
                  "df": 0,
                  "docs": {},
                  "u": {
                    "d": {
                      "df": 5,
                      "docs": {
                        "10": {
                          "tf": 1.0
                        },
                        "6": {
                          "tf": 1.4142135623730951
                        },
                        "7": {
                          "tf": 1.0
                        },
                        "8": {
                          "tf": 1.0
                        },
                        "9": {
                          "tf": 1.0
                        }
                      }
                    },
                    "df": 0,
                    "docs": {}
                  }
                }
              },
              "d": {
                "df": 0,
                "docs": {},
                "e": {
                  "df": 0,
                  "docs": {},
                  "x": {
                    "df": 1,
                    "docs": {
                      "0": {
                        "tf": 1.0
                      }
                    }
                  }
                }
              },
              "df": 0,
              "docs": {},
              "s": {
                "df": 0,
                "docs": {},
                "e": {
                  "df": 0,
                  "docs": {},
                  "r": {
                    "df": 0,
                    "docs": {},
                    "t": {
                      "df": 1,
                      "docs": {
                        "26": {
                          "tf": 1.0
                        }
                      }
                    }
                  }
                }
              },
              "t": {
                "df": 0,
                "docs": {},
                "e": {
                  "df": 0,
                  "docs": {},
                  "r": {
                    "df": 0,
                    "docs": {},
                    "e": {
                      "df": 0,
                      "docs": {},
                      "s": {
                        "df": 0,
                        "docs": {},
                        "t": {
                          "df": 2,
                          "docs": {
                            "1": {
                              "tf": 1.0
                            },
                            "26": {
                              "tf": 1.0
                            }
                          }
                        }
                      }
                    }
                  }
                },
                "r": {
                  "df": 0,
                  "docs": {},
                  "o": {
                    "d": {
                      "df": 0,
                      "docs": {},
                      "u": {
                        "c": {
                          "df": 0,
                          "docs": {},
                          "t": {
                            "df": 2,
                            "docs": {
                              "1": {
                                "tf": 1.0
                              },
                              "10": {
                                "tf": 1.0
                              }
                            }
                          }
                        },
                        "df": 0,
                        "docs": {}
                      }
                    },
                    "df": 0,
                    "docs": {}
                  }
                }
              }
            },
            "s": {
              "df": 0,
              "docs": {},
              "n": {
                "'": {
                  "df": 0,
                  "docs": {},
                  "t": {
                    "df": 1,
                    "docs": {
                      "6": {
                        "tf": 1.0
                      }
                    }
                  }
                },
                "df": 0,
                "docs": {}
              }
            }
          },
          "j": {
            "df": 0,
            "docs": {},
            "o": {
              "b": {
                "df": 1,
                "docs": {
                  "0": {
                    "tf": 1.0
                  }
                }
              },
              "df": 0,
              "docs": {}
            }
          },
          "l": {
            "df": 0,
            "docs": {},
            "e": {
              "df": 0,
              "docs": {},
              "f": {
                "df": 0,
                "docs": {},
                "t": {
                  "df": 1,
                  "docs": {
                    "17": {
                      "tf": 1.4142135623730951
                    }
                  }
                }
              }
            },
            "i": {
              "df": 0,
              "docs": {},
              "n": {
                "df": 0,
                "docs": {},
                "e": {
                  "df": 3,
                  "docs": {
                    "14": {
                      "tf": 1.4142135623730951
                    },
                    "26": {
<<<<<<< HEAD
                      "tf": 1.4142135623730951
=======
                      "tf": 1.0
>>>>>>> b7f46213
                    },
                    "6": {
                      "tf": 1.0
                    }
                  }
                },
                "k": {
                  "df": 1,
                  "docs": {
                    "27": {
                      "tf": 2.23606797749979
                    }
                  }
                }
              },
              "t": {
                "df": 0,
                "docs": {},
                "e": {
                  "df": 0,
                  "docs": {},
                  "r": {
                    "df": 1,
                    "docs": {
                      "26": {
                        "tf": 1.0
                      }
                    }
                  }
                }
              }
            },
            "o": {
              "df": 0,
              "docs": {},
              "n": {
                "df": 0,
                "docs": {},
                "g": {
                  "df": 0,
                  "docs": {},
                  "e": {
                    "df": 0,
                    "docs": {},
                    "r": {
                      "df": 1,
                      "docs": {
                        "14": {
                          "tf": 1.0
                        }
                      }
                    }
                  }
                }
              }
            },
            "t": {
              ";": {
                "df": 0,
                "docs": {},
                "h": {
                  "df": 0,
                  "docs": {},
                  "t": {
                    "df": 0,
                    "docs": {},
                    "m": {
                      "df": 0,
                      "docs": {},
                      "l": {
                        "&": {
                          "df": 0,
                          "docs": {},
                          "g": {
                            "df": 0,
                            "docs": {},
                            "t": {
                              "df": 1,
                              "docs": {
                                "29": {
                                  "tf": 1.0
                                }
                              }
                            }
                          }
                        },
                        "df": 0,
                        "docs": {}
                      }
                    }
                  }
                }
              },
              "df": 0,
              "docs": {}
            }
          },
          "m": {
            "a": {
              "df": 0,
              "docs": {},
              "i": {
                "df": 0,
                "docs": {},
                "n": {
                  "df": 3,
                  "docs": {
                    "26": {
                      "tf": 1.0
                    },
                    "7": {
                      "tf": 1.0
                    },
                    "8": {
                      "tf": 1.0
                    }
                  }
                }
              },
              "k": {
                "df": 0,
                "docs": {},
                "e": {
                  "df": 1,
                  "docs": {
                    "26": {
                      "tf": 1.0
                    }
                  }
                }
              },
              "r": {
                "df": 0,
                "docs": {},
                "k": {
                  "d": {
                    "df": 0,
                    "docs": {},
                    "o": {
                      "df": 0,
                      "docs": {},
                      "w": {
                        "df": 0,
                        "docs": {},
                        "n": {
                          "df": 2,
                          "docs": {
                            "10": {
                              "tf": 1.0
                            },
                            "12": {
                              "tf": 1.4142135623730951
                            }
                          }
                        }
                      }
                    }
                  },
                  "df": 1,
                  "docs": {
                    "17": {
                      "tf": 1.0
                    }
                  }
                }
              }
            },
            "df": 0,
            "docs": {},
            "o": {
              "df": 0,
              "docs": {},
              "r": {
                "df": 0,
                "docs": {},
                "e": {
                  "df": 1,
                  "docs": {
                    "2": {
                      "tf": 1.0
                    }
                  }
                }
              }
            },
            "u": {
              "df": 0,
              "docs": {},
              "l": {
                "df": 0,
                "docs": {},
                "t": {
                  "df": 0,
                  "docs": {},
                  "i": {
                    "df": 0,
                    "docs": {},
                    "p": {
                      "df": 0,
                      "docs": {},
                      "l": {
                        "df": 1,
                        "docs": {
                          "14": {
                            "tf": 1.0
                          }
                        }
                      }
                    }
                  }
                }
              }
            }
          },
          "n": {
            "df": 0,
            "docs": {},
            "e": {
              "df": 0,
              "docs": {},
              "s": {
                "df": 0,
                "docs": {},
                "t": {
                  "df": 2,
                  "docs": {
                    "10": {
                      "tf": 1.4142135623730951
                    },
                    "4": {
                      "tf": 1.0
                    }
                  }
                }
              },
              "x": {
                "df": 0,
                "docs": {},
                "t": {
                  "df": 1,
                  "docs": {
                    "6": {
                      "tf": 1.0
                    }
                  }
                }
              }
            },
            "o": {
              "df": 0,
              "docs": {},
              "n": {
                "df": 1,
                "docs": {
                  "27": {
                    "tf": 1.0
                  }
                }
              }
            }
          },
          "o": {
            "df": 0,
            "docs": {},
            "u": {
              "df": 0,
              "docs": {},
              "t": {
                "df": 0,
                "docs": {},
                "p": {
                  "df": 0,
                  "docs": {},
                  "u": {
                    "df": 0,
                    "docs": {},
                    "t": {
                      "df": 1,
                      "docs": {
                        "12": {
                          "tf": 1.0
                        }
                      }
                    }
                  }
                },
                "s": {
                  "df": 0,
                  "docs": {},
                  "i": {
                    "d": {
                      "df": 1,
                      "docs": {
                        "27": {
                          "tf": 1.0
                        }
                      }
                    },
                    "df": 0,
                    "docs": {}
                  }
                }
              }
            }
          },
          "p": {
            "a": {
              "df": 0,
              "docs": {},
              "g": {
                "df": 0,
                "docs": {},
                "e": {
                  "df": 2,
                  "docs": {
                    "19": {
                      "tf": 1.0
                    },
                    "27": {
                      "tf": 1.7320508075688772
                    }
                  }
                }
              },
              "r": {
                "df": 0,
                "docs": {},
                "t": {
                  "df": 1,
                  "docs": {
                    "6": {
                      "tf": 1.0
                    }
                  }
                }
              }
            },
            "df": 0,
            "docs": {},
            "l": {
              "df": 0,
              "docs": {},
              "e": {
                "a": {
                  "df": 0,
                  "docs": {},
                  "s": {
                    "df": 1,
                    "docs": {
                      "17": {
                        "tf": 1.0
                      }
                    }
                  }
                },
                "df": 0,
                "docs": {}
              }
            },
            "r": {
              "df": 0,
              "docs": {},
              "e": {
                "df": 0,
                "docs": {},
                "p": {
                  "df": 0,
                  "docs": {},
                  "r": {
                    "df": 0,
                    "docs": {},
                    "o": {
                      "c": {
                        "df": 0,
                        "docs": {},
                        "e": {
                          "df": 0,
                          "docs": {},
                          "s": {
                            "df": 0,
                            "docs": {},
                            "s": {
                              "df": 0,
                              "docs": {},
                              "o": {
                                "df": 0,
                                "docs": {},
                                "r": {
                                  "df": 1,
                                  "docs": {
                                    "0": {
                                      "tf": 1.0
                                    }
                                  }
                                }
                              }
                            }
                          }
                        }
                      },
                      "df": 0,
                      "docs": {}
                    }
                  }
                },
                "t": {
                  "df": 0,
                  "docs": {},
                  "t": {
                    "df": 0,
                    "docs": {},
                    "i": {
                      "df": 1,
                      "docs": {
                        "0": {
                          "tf": 1.0
                        }
                      }
                    }
                  }
                }
              },
              "i": {
                "df": 0,
                "docs": {},
                "n": {
                  "df": 0,
                  "docs": {},
                  "t": {
                    "df": 1,
                    "docs": {
                      "27": {
                        "tf": 1.7320508075688772
                      }
                    },
                    "l": {
                      "df": 0,
                      "docs": {},
                      "n": {
                        "!": {
                          "(": {
                            "\"": {
                              "df": 0,
                              "docs": {},
                              "h": {
                                "df": 0,
                                "docs": {},
                                "e": {
                                  "df": 0,
                                  "docs": {},
                                  "l": {
                                    "df": 0,
                                    "docs": {},
                                    "l": {
                                      "df": 0,
                                      "docs": {},
                                      "o": {
                                        "df": 1,
                                        "docs": {
                                          "26": {
                                            "tf": 1.0
                                          }
                                        }
                                      }
                                    }
                                  }
                                }
                              },
                              "i": {
                                "df": 1,
                                "docs": {
                                  "26": {
                                    "tf": 1.0
                                  }
                                }
                              }
                            },
                            "df": 0,
                            "docs": {}
                          },
                          "df": 0,
                          "docs": {}
                        },
                        "df": 0,
                        "docs": {}
                      }
                    }
                  }
                }
              }
            },
            "u": {
              "df": 0,
              "docs": {},
              "t": {
                "df": 1,
                "docs": {
                  "29": {
                    "tf": 1.0
                  }
                }
              }
            }
          },
          "r": {
            "df": 0,
            "docs": {},
            "e": {
              "c": {
                "df": 0,
                "docs": {},
                "u": {
                  "df": 0,
                  "docs": {},
                  "r": {
                    "df": 0,
                    "docs": {},
                    "s": {
                      "df": 1,
                      "docs": {
                        "10": {
                          "tf": 1.0
                        }
                      }
                    }
                  }
                }
              },
              "df": 0,
              "docs": {},
              "l": {
                "df": 1,
                "docs": {
                  "27": {
                    "tf": 1.0
                  }
                }
              },
              "n": {
                "d": {
                  "df": 0,
                  "docs": {},
                  "e": {
                    "df": 0,
                    "docs": {},
                    "r": {
                      "df": 0,
                      "docs": {},
                      "e": {
                        "d": {
                          "_": {
                            "df": 0,
                            "docs": {},
                            "o": {
                              "df": 0,
                              "docs": {},
                              "u": {
                                "df": 0,
                                "docs": {},
                                "t": {
                                  "df": 0,
                                  "docs": {},
                                  "p": {
                                    "df": 0,
                                    "docs": {},
                                    "u": {
                                      "df": 0,
                                      "docs": {},
                                      "t": {
                                        "df": 1,
                                        "docs": {
                                          "6": {
                                            "tf": 1.0
                                          }
                                        }
                                      }
                                    }
                                  }
                                }
                              }
                            }
                          },
                          "df": 0,
                          "docs": {}
                        },
                        "df": 0,
                        "docs": {}
                      }
                    }
                  }
                },
                "df": 0,
                "docs": {}
              },
              "s": {
                "df": 0,
                "docs": {},
                "t": {
                  "df": 1,
                  "docs": {
                    "7": {
                      "tf": 1.0
                    }
                  }
                }
              }
            },
            "i": {
              "df": 0,
              "docs": {},
              "g": {
                "df": 0,
                "docs": {},
                "h": {
                  "df": 0,
                  "docs": {},
                  "t": {
                    "df": 1,
                    "docs": {
                      "17": {
                        "tf": 1.4142135623730951
                      }
                    }
                  }
                }
              }
            },
            "u": {
              "df": 0,
              "docs": {},
              "n": {
                "df": 1,
                "docs": {
                  "0": {
                    "tf": 1.0
                  }
                },
                "n": {
                  "a": {
                    "b": {
                      "df": 0,
                      "docs": {},
                      "l": {
                        "df": 1,
                        "docs": {
                          "26": {
                            "tf": 1.0
                          }
                        }
                      }
                    },
                    "df": 0,
                    "docs": {}
                  },
                  "df": 0,
                  "docs": {}
                }
              },
              "s": {
                "df": 0,
                "docs": {},
                "t": {
                  "d": {
                    "df": 0,
                    "docs": {},
                    "o": {
                      "c": {
                        "df": 2,
                        "docs": {
                          "7": {
                            "tf": 1.0
                          },
                          "8": {
                            "tf": 1.0
                          }
                        }
                      },
                      "df": 0,
                      "docs": {}
                    }
                  },
                  "df": 1,
                  "docs": {
                    "26": {
                      "tf": 1.0
                    }
                  }
                }
              }
            }
          },
          "s": {
            "df": 0,
            "docs": {},
            "e": {
              "c": {
                "df": 0,
                "docs": {},
                "o": {
                  "df": 0,
                  "docs": {},
                  "n": {
                    "d": {
                      "df": 2,
                      "docs": {
                        "10": {
                          "tf": 1.0
                        },
                        "26": {
                          "tf": 1.0
                        }
                      }
                    },
                    "df": 0,
                    "docs": {}
                  }
                },
                "t": {
                  "df": 0,
                  "docs": {},
                  "i": {
                    "df": 0,
                    "docs": {},
                    "o": {
                      "df": 0,
                      "docs": {},
                      "n": {
                        "df": 4,
                        "docs": {
                          "27": {
                            "tf": 1.0
                          },
                          "28": {
                            "tf": 1.0
                          },
                          "3": {
                            "tf": 1.0
                          },
                          "5": {
                            "tf": 1.0
                          }
                        }
                      }
                    }
                  }
                }
              },
              "df": 0,
              "docs": {},
              "e": {
                "df": 1,
                "docs": {
                  "26": {
                    "tf": 1.0
                  }
                }
              }
            },
            "n": {
              "df": 0,
              "docs": {},
              "i": {
                "df": 0,
                "docs": {},
                "p": {
                  "df": 0,
                  "docs": {},
                  "p": {
                    "df": 0,
                    "docs": {},
                    "e": {
                      "df": 0,
                      "docs": {},
                      "t": {
                        "df": 1,
                        "docs": {
                          "26": {
                            "tf": 1.0
                          }
                        }
                      }
                    }
                  }
                }
              }
            },
            "o": {
              "df": 0,
              "docs": {},
              "m": {
                "df": 0,
                "docs": {},
                "e": {
                  "_": {
                    "df": 0,
                    "docs": {},
                    "f": {
                      "df": 0,
                      "docs": {},
                      "u": {
                        "df": 0,
                        "docs": {},
                        "n": {
                          "c": {
                            "df": 0,
                            "docs": {},
                            "t": {
                              "df": 1,
                              "docs": {
                                "7": {
                                  "tf": 1.4142135623730951
                                }
                              }
                            }
                          },
                          "df": 0,
                          "docs": {}
                        }
                      }
                    },
                    "o": {
                      "df": 0,
                      "docs": {},
                      "t": {
                        "df": 0,
                        "docs": {},
                        "h": {
                          "df": 0,
                          "docs": {},
                          "e": {
                            "df": 0,
                            "docs": {},
                            "r": {
                              "_": {
                                "df": 0,
                                "docs": {},
                                "f": {
                                  "df": 0,
                                  "docs": {},
                                  "u": {
                                    "df": 0,
                                    "docs": {},
                                    "n": {
                                      "c": {
                                        "df": 0,
                                        "docs": {},
                                        "t": {
                                          "df": 1,
                                          "docs": {
                                            "8": {
                                              "tf": 1.4142135623730951
                                            }
                                          }
                                        }
                                      },
                                      "df": 0,
                                      "docs": {}
                                    }
                                  }
                                }
                              },
                              "df": 0,
                              "docs": {}
                            }
                          }
                        }
                      }
                    }
                  },
                  "df": 0,
                  "docs": {}
                }
              }
            },
            "p": {
              "a": {
                "df": 0,
                "docs": {},
                "t": {
                  "df": 0,
                  "docs": {},
                  "i": {
                    "df": 0,
                    "docs": {},
                    "e": {
                      "df": 0,
                      "docs": {},
                      "̈": {
                        "df": 0,
                        "docs": {},
                        "r": {
                          "df": 1,
                          "docs": {
                            "17": {
                              "tf": 1.0
                            }
                          }
                        }
                      }
                    },
                    "ë": {
                      "df": 0,
                      "docs": {},
                      "r": {
                        "df": 1,
                        "docs": {
                          "17": {
                            "tf": 1.0
                          }
                        }
                      }
                    }
                  }
                }
              },
              "df": 0,
              "docs": {},
              "e": {
                "c": {
                  "df": 0,
                  "docs": {},
                  "i": {
                    "a": {
                      "df": 0,
                      "docs": {},
                      "l": {
                        "df": 1,
                        "docs": {
                          "6": {
                            "tf": 1.0
                          }
                        }
                      }
                    },
                    "df": 0,
                    "docs": {}
                  }
                },
                "df": 0,
                "docs": {}
              }
            },
            "t": {
              "df": 0,
              "docs": {},
              "r": {
                "df": 0,
                "docs": {},
                "e": {
                  "df": 0,
                  "docs": {},
                  "s": {
                    "df": 0,
                    "docs": {},
                    "s": {
                      "df": 1,
                      "docs": {
                        "17": {
                          "tf": 1.0
                        }
                      }
                    }
                  }
                },
                "i": {
                  "df": 0,
                  "docs": {},
                  "k": {
                    "df": 0,
                    "docs": {},
                    "e": {
                      "df": 0,
                      "docs": {},
                      "t": {
                        "df": 0,
                        "docs": {},
                        "h": {
                          "df": 0,
                          "docs": {},
                          "r": {
                            "df": 0,
                            "docs": {},
                            "o": {
                              "df": 0,
                              "docs": {},
                              "u": {
                                "df": 0,
                                "docs": {},
                                "g": {
                                  "df": 0,
                                  "docs": {},
                                  "h": {
                                    "df": 1,
                                    "docs": {
                                      "15": {
                                        "tf": 1.4142135623730951
                                      }
                                    }
                                  }
                                }
                              }
                            }
                          }
                        }
                      }
                    }
                  },
                  "n": {
                    "df": 0,
                    "docs": {},
                    "g": {
                      "df": 2,
                      "docs": {
                        "26": {
                          "tf": 1.7320508075688772
                        },
                        "6": {
                          "tf": 1.0
                        }
                      }
                    }
                  }
                }
              }
            },
            "u": {
              "c": {
                "df": 0,
                "docs": {},
                "h": {
                  "df": 1,
                  "docs": {
                    "6": {
                      "tf": 1.0
                    }
                  }
                }
              },
              "df": 0,
              "docs": {},
              "m": {
                "df": 0,
                "docs": {},
                "m": {
                  "a": {
                    "df": 0,
                    "docs": {},
                    "r": {
                      "df": 0,
                      "docs": {},
                      "i": {
                        "df": 1,
                        "docs": {
                          "10": {
                            "tf": 1.0
                          }
                        }
                      }
                    }
                  },
                  "df": 0,
                  "docs": {}
                }
              },
              "r": {
                "df": 0,
                "docs": {},
                "e": {
                  "df": 1,
                  "docs": {
                    "26": {
                      "tf": 1.0
                    }
                  }
                }
              }
            }
          },
          "t": {
            "a": {
              "b": {
                "df": 0,
                "docs": {},
                "l": {
                  "df": 1,
                  "docs": {
                    "13": {
                      "tf": 1.0
                    }
                  }
                }
              },
              "df": 0,
              "docs": {},
              "s": {
                "df": 0,
                "docs": {},
                "k": {
                  "df": 0,
                  "docs": {},
                  "l": {
                    "df": 0,
                    "docs": {},
                    "i": {
                      "df": 0,
                      "docs": {},
                      "s": {
                        "df": 0,
                        "docs": {},
                        "k": {
                          "df": 1,
                          "docs": {
                            "16": {
                              "tf": 1.0
                            }
                          }
                        }
                      }
                    }
                  }
                }
              }
            },
            "df": 0,
            "docs": {},
            "e": {
              "df": 0,
              "docs": {},
              "s": {
                "df": 0,
                "docs": {},
                "t": {
                  "a": {
                    "b": {
                      "df": 0,
                      "docs": {},
                      "l": {
                        "df": 1,
                        "docs": {
                          "4": {
                            "tf": 1.0
                          }
                        }
                      }
                    },
                    "df": 0,
                    "docs": {}
                  },
                  "df": 4,
                  "docs": {
                    "12": {
                      "tf": 1.4142135623730951
                    },
                    "17": {
                      "tf": 1.0
                    },
                    "27": {
                      "tf": 1.0
                    },
                    "6": {
                      "tf": 1.4142135623730951
                    }
                  }
                }
              },
              "x": {
                "df": 0,
                "docs": {},
                "t": {
                  "df": 5,
                  "docs": {
                    "1": {
                      "tf": 1.0
                    },
                    "2": {
                      "tf": 1.0
                    },
                    "20": {
                      "tf": 1.0
                    },
                    "21": {
                      "tf": 1.0
                    },
                    "22": {
                      "tf": 1.0
                    }
                  }
                }
              }
            },
            "h": {
              "df": 0,
              "docs": {},
              "i": {
                "df": 0,
                "docs": {},
                "r": {
                  "d": {
                    "df": 1,
                    "docs": {
                      "14": {
                        "tf": 1.0
                      }
                    }
                  },
                  "df": 0,
                  "docs": {}
                }
              },
              "r": {
                "df": 0,
                "docs": {},
                "e": {
                  "df": 0,
                  "docs": {},
                  "e": {
                    "df": 1,
                    "docs": {
                      "17": {
                        "tf": 1.0
                      }
                    }
                  }
                }
              }
            },
            "w": {
              "df": 0,
              "docs": {},
              "o": {
                "df": 1,
                "docs": {
                  "17": {
                    "tf": 1.0
                  }
                }
              }
            }
          },
          "u": {
            "df": 0,
            "docs": {},
            "n": {
              "df": 0,
              "docs": {},
              "i": {
                "c": {
                  "df": 0,
                  "docs": {},
                  "o": {
                    "d": {
                      "df": 2,
                      "docs": {
                        "10": {
                          "tf": 1.0
                        },
                        "17": {
                          "tf": 1.0
                        }
                      }
                    },
                    "df": 0,
                    "docs": {}
                  }
                },
                "df": 0,
                "docs": {},
                "q": {
                  "df": 0,
                  "docs": {},
                  "u": {
                    "df": 1,
                    "docs": {
                      "6": {
                        "tf": 1.0
                      }
                    }
                  }
                }
              }
            }
          },
          "v": {
            "a": {
              "df": 0,
              "docs": {},
              "l": {
                "df": 0,
                "docs": {},
                "i": {
                  "d": {
                    "df": 1,
                    "docs": {
                      "19": {
                        "tf": 1.0
                      }
                    }
                  },
                  "df": 0,
                  "docs": {}
                }
              }
            },
            "df": 0,
            "docs": {}
          },
          "w": {
            "a": {
              "df": 0,
              "docs": {},
              "y": {
                "df": 1,
                "docs": {
                  "6": {
                    "tf": 1.0
                  }
                }
              }
            },
            "df": 0,
            "docs": {},
            "i": {
              "df": 0,
              "docs": {},
              "t": {
                "df": 0,
                "docs": {},
                "h": {
                  "df": 0,
                  "docs": {},
                  "i": {
                    "df": 0,
                    "docs": {},
                    "n": {
                      "df": 1,
                      "docs": {
                        "26": {
                          "tf": 1.0
                        }
                      }
                    }
                  }
                }
              }
            },
            "o": {
              "df": 0,
              "docs": {},
              "r": {
                "d": {
                  "df": 1,
                  "docs": {
                    "14": {
                      "tf": 1.0
                    }
                  }
                },
                "df": 0,
                "docs": {},
                "k": {
                  "df": 2,
                  "docs": {
                    "27": {
                      "tf": 1.4142135623730951
                    },
                    "8": {
                      "tf": 1.0
                    }
                  }
                },
                "l": {
                  "d": {
                    "df": 2,
                    "docs": {
                      "11": {
                        "tf": 4.69041575982343
                      },
                      "26": {
                        "tf": 1.0
                      }
                    }
                  },
                  "df": 0,
                  "docs": {}
                }
              }
            }
          },
          "z": {
            "a": {
              "df": 0,
              "docs": {},
              "l": {
                "df": 0,
                "docs": {},
                "g": {
                  "df": 0,
                  "docs": {},
                  "o": {
                    "df": 1,
                    "docs": {
                      "17": {
                        "tf": 1.0
                      }
                    }
                  }
                }
              }
            },
            "df": 0,
            "docs": {}
          }
        }
      },
      "breadcrumbs": {
        "root": {
          "1": {
            "df": 2,
            "docs": {
              "14": {
                "tf": 1.0
              },
              "17": {
                "tf": 1.0
              }
            }
          },
          "2": {
            "df": 1,
            "docs": {
              "14": {
                "tf": 1.0
              }
            }
          },
          "_": {
            "df": 0,
            "docs": {},
            "t": {
              "df": 1,
              "docs": {
                "26": {
                  "tf": 1.0
                }
              }
            }
          },
          "a": {
            "d": {
              "d": {
                "df": 1,
                "docs": {
                  "7": {
                    "tf": 1.4142135623730951
                  }
                }
              },
              "df": 0,
              "docs": {}
            },
            "df": 0,
            "docs": {},
            "n": {
              "c": {
                "df": 0,
                "docs": {},
                "h": {
                  "df": 0,
                  "docs": {},
                  "o": {
                    "df": 0,
                    "docs": {},
                    "r": {
                      "df": 2,
                      "docs": {
                        "6": {
                          "tf": 2.23606797749979
                        },
                        "8": {
                          "tf": 1.4142135623730951
                        }
                      }
                    }
                  }
                }
              },
              "df": 0,
              "docs": {}
            },
            "p": {
              "df": 0,
              "docs": {},
              "p": {
                "df": 0,
                "docs": {},
                "l": {
                  "df": 1,
                  "docs": {
                    "16": {
                      "tf": 1.0
                    }
                  }
                }
              }
            },
            "r": {
              "df": 0,
              "docs": {},
              "o": {
                "df": 0,
                "docs": {},
                "u": {
                  "df": 0,
                  "docs": {},
                  "n": {
                    "d": {
                      "df": 1,
                      "docs": {
                        "11": {
                          "tf": 4.69041575982343
                        }
                      }
                    },
                    "df": 0,
                    "docs": {}
                  }
                }
              }
            },
            "s": {
              "df": 0,
              "docs": {},
              "s": {
                "df": 0,
                "docs": {},
                "e": {
                  "df": 0,
                  "docs": {},
                  "r": {
                    "df": 0,
                    "docs": {},
                    "t": {
                      "!": {
                        "(": {
                          "df": 0,
                          "docs": {},
                          "t": {
                            "df": 0,
                            "docs": {},
                            "r": {
                              "df": 0,
                              "docs": {},
                              "u": {
                                "df": 5,
                                "docs": {
                                  "4": {
                                    "tf": 1.0
                                  },
                                  "5": {
                                    "tf": 1.0
                                  },
                                  "6": {
                                    "tf": 1.0
                                  },
                                  "7": {
                                    "tf": 1.0
                                  },
                                  "8": {
                                    "tf": 1.0
                                  }
                                }
                              }
                            }
                          }
                        },
                        "df": 0,
                        "docs": {}
                      },
                      "df": 0,
                      "docs": {}
                    }
                  }
                }
              }
            },
            "t": {
              "df": 0,
              "docs": {},
              "t": {
                "df": 0,
                "docs": {},
                "r": {
                  "df": 0,
                  "docs": {},
                  "i": {
                    "b": {
                      "df": 0,
                      "docs": {},
                      "u": {
                        "df": 0,
                        "docs": {},
                        "t": {
                          "df": 4,
                          "docs": {
                            "10": {
                              "tf": 1.0
                            },
                            "23": {
                              "tf": 1.7320508075688772
                            },
                            "24": {
                              "tf": 1.0
                            },
                            "25": {
                              "tf": 1.0
                            }
                          }
                        }
                      }
                    },
                    "df": 0,
                    "docs": {}
                  }
                }
              }
            }
          },
          "b": {
            "a": {
              "df": 0,
              "docs": {},
              "r": {
                "df": 1,
                "docs": {
                  "13": {
                    "tf": 1.0
                  }
                }
              },
              "z": {
                "df": 1,
                "docs": {
                  "13": {
                    "tf": 1.0
                  }
                }
              }
            },
            "df": 0,
            "docs": {},
            "e": {
              "df": 0,
              "docs": {},
              "h": {
                "a": {
                  "df": 0,
                  "docs": {},
                  "v": {
                    "df": 0,
                    "docs": {},
                    "i": {
                      "df": 0,
                      "docs": {},
                      "o": {
                        "df": 0,
                        "docs": {},
                        "u": {
                          "df": 0,
                          "docs": {},
                          "r": {
                            "df": 1,
                            "docs": {
                              "19": {
                                "tf": 1.0
                              }
                            }
                          }
                        }
                      }
                    }
                  }
                },
                "df": 0,
                "docs": {}
              },
              "t": {
                "df": 0,
                "docs": {},
                "w": {
                  "df": 0,
                  "docs": {},
                  "e": {
                    "df": 0,
                    "docs": {},
                    "e": {
                      "df": 0,
                      "docs": {},
                      "n": {
                        "df": 1,
                        "docs": {
                          "6": {
                            "tf": 1.7320508075688772
                          }
                        }
                      }
                    }
                  }
                }
              }
            },
            "i": {
              "df": 0,
              "docs": {},
              "m": {
                "df": 1,
                "docs": {
                  "13": {
                    "tf": 1.0
                  }
                }
              }
            },
            "o": {
              "df": 0,
              "docs": {},
              "o": {
                "df": 0,
                "docs": {},
                "k": {
                  "df": 2,
                  "docs": {
                    "0": {
                      "tf": 1.7320508075688772
                    },
                    "10": {
                      "tf": 1.0
                    }
                  }
                }
              },
              "r": {
                "df": 0,
                "docs": {},
                "e": {
                  "df": 1,
                  "docs": {
                    "26": {
                      "tf": 1.0
                    }
                  }
                }
              },
              "t": {
                "df": 0,
                "docs": {},
                "h": {
                  "df": 1,
                  "docs": {
                    "27": {
                      "tf": 1.0
                    }
                  }
                }
              }
            },
            "r": {
              "df": 0,
              "docs": {},
              "o": {
                "c": {
                  "c": {
                    "df": 0,
                    "docs": {},
                    "o": {
                      "df": 0,
                      "docs": {},
                      "l": {
                        "df": 0,
                        "docs": {},
                        "i": {
                          "df": 1,
                          "docs": {
                            "16": {
                              "tf": 1.0
                            }
                          }
                        }
                      }
                    }
                  },
                  "df": 0,
                  "docs": {}
                },
                "df": 0,
                "docs": {},
                "k": {
                  "df": 0,
                  "docs": {},
                  "e": {
                    "df": 0,
                    "docs": {},
                    "n": {
                      "df": 1,
                      "docs": {
                        "6": {
                          "tf": 1.0
                        }
                      }
                    }
                  }
                }
              }
            },
            "y": {
              "df": 0,
              "docs": {},
              "t": {
                "df": 0,
                "docs": {},
                "e": {
                  "df": 1,
                  "docs": {
                    "17": {
                      "tf": 1.7320508075688772
                    }
                  }
                }
              }
            }
          },
          "c": {
            "a": {
              "df": 0,
              "docs": {},
              "p": {
                "df": 0,
                "docs": {},
                "y": {
                  "b": {
                    "a": {
                      "df": 0,
                      "docs": {},
                      "r": {
                        "a": {
                          "df": 1,
                          "docs": {
                            "18": {
                              "tf": 2.449489742783178
                            }
                          }
                        },
                        "df": 0,
                        "docs": {}
                      }
                    },
                    "df": 0,
                    "docs": {}
                  },
                  "df": 0,
                  "docs": {}
                }
              },
              "r": {
                "df": 0,
                "docs": {},
                "e": {
                  "df": 1,
                  "docs": {
                    "17": {
                      "tf": 1.0
                    }
                  },
                  "f": {
                    "df": 0,
                    "docs": {},
                    "u": {
                      "df": 0,
                      "docs": {},
                      "l": {
                        "df": 0,
                        "docs": {},
                        "l": {
                          "df": 0,
                          "docs": {},
                          "i": {
                            "df": 1,
                            "docs": {
                              "17": {
                                "tf": 1.0
                              }
                            }
                          }
                        }
                      }
                    }
                  }
                },
                "r": {
                  "df": 0,
                  "docs": {},
                  "o": {
                    "df": 0,
                    "docs": {},
                    "t": {
                      "df": 1,
                      "docs": {
                        "16": {
                          "tf": 1.0
                        }
                      }
                    }
                  }
                }
              },
              "u": {
                "df": 0,
                "docs": {},
                "s": {
                  "df": 2,
                  "docs": {
                    "0": {
                      "tf": 1.0
                    },
                    "6": {
                      "tf": 1.0
                    }
                  }
                }
              }
            },
            "df": 0,
            "docs": {},
            "h": {
              "a": {
                "df": 0,
                "docs": {},
                "p": {
                  "df": 0,
                  "docs": {},
                  "t": {
                    "df": 0,
                    "docs": {},
                    "e": {
                      "df": 0,
                      "docs": {},
                      "r": {
                        "df": 27,
                        "docs": {
                          "10": {
                            "tf": 2.23606797749979
                          },
                          "11": {
                            "tf": 1.4142135623730951
                          },
                          "12": {
                            "tf": 1.0
                          },
                          "13": {
                            "tf": 1.0
                          },
                          "14": {
                            "tf": 1.0
                          },
                          "15": {
                            "tf": 1.0
                          },
                          "16": {
                            "tf": 1.0
                          },
                          "17": {
                            "tf": 1.0
                          },
                          "18": {
                            "tf": 1.4142135623730951
                          },
                          "19": {
                            "tf": 1.0
                          },
                          "2": {
                            "tf": 1.7320508075688772
                          },
                          "20": {
                            "tf": 1.0
                          },
                          "21": {
                            "tf": 1.0
                          },
                          "22": {
                            "tf": 1.0
                          },
                          "23": {
                            "tf": 1.0
                          },
                          "24": {
                            "tf": 1.0
                          },
                          "25": {
                            "tf": 1.0
                          },
                          "26": {
                            "tf": 1.7320508075688772
                          },
                          "27": {
                            "tf": 1.4142135623730951
                          },
                          "28": {
                            "tf": 1.4142135623730951
                          },
                          "3": {
                            "tf": 1.0
                          },
                          "4": {
                            "tf": 2.0
                          },
                          "5": {
                            "tf": 1.4142135623730951
                          },
                          "6": {
                            "tf": 1.4142135623730951
                          },
                          "7": {
                            "tf": 1.4142135623730951
                          },
                          "8": {
                            "tf": 1.4142135623730951
                          },
                          "9": {
                            "tf": 1.0
                          }
                        }
                      }
                    }
                  }
                },
                "r": {
                  "a": {
                    "c": {
                      "df": 0,
                      "docs": {},
                      "t": {
                        "df": 1,
                        "docs": {
                          "17": {
                            "tf": 2.23606797749979
                          }
                        }
                      }
                    },
                    "df": 0,
                    "docs": {}
                  },
                  "df": 0,
                  "docs": {}
                }
              },
              "df": 0,
              "docs": {}
            },
            "l": {
              "a": {
                "df": 0,
                "docs": {},
                "s": {
                  "df": 0,
                  "docs": {},
                  "s": {
                    "df": 2,
                    "docs": {
                      "24": {
                        "tf": 1.4142135623730951
                      },
                      "25": {
                        "tf": 1.4142135623730951
                      }
                    }
                  }
                }
              },
              "df": 0,
              "docs": {}
            },
            "o": {
              "d": {
                "df": 0,
                "docs": {},
                "e": {
                  "df": 2,
                  "docs": {
                    "26": {
                      "tf": 1.0
                    },
                    "4": {
                      "tf": 1.0
                    }
                  }
                }
              },
              "df": 0,
              "docs": {},
              "m": {
                "b": {
                  "df": 0,
                  "docs": {},
                  "i": {
                    "df": 0,
                    "docs": {},
                    "n": {
                      "df": 1,
                      "docs": {
                        "17": {
                          "tf": 1.0
                        }
                      }
                    }
                  }
                },
                "df": 0,
                "docs": {},
                "m": {
                  "df": 0,
                  "docs": {},
                  "e": {
                    "df": 0,
                    "docs": {},
                    "n": {
                      "df": 0,
                      "docs": {},
                      "t": {
                        "df": 1,
                        "docs": {
                          "6": {
                            "tf": 1.4142135623730951
                          }
                        }
                      }
                    }
                  }
                }
              },
              "n": {
                "c": {
                  "df": 0,
                  "docs": {},
                  "l": {
                    "df": 0,
                    "docs": {},
                    "u": {
                      "df": 0,
                      "docs": {},
                      "s": {
                        "df": 2,
                        "docs": {
                          "10": {
                            "tf": 1.0
                          },
                          "29": {
                            "tf": 1.7320508075688772
                          }
                        }
                      }
                    }
                  }
                },
                "df": 0,
                "docs": {},
                "t": {
                  "a": {
                    "df": 0,
                    "docs": {},
                    "i": {
                      "df": 0,
                      "docs": {},
                      "n": {
                        "df": 1,
                        "docs": {
                          "17": {
                            "tf": 1.0
                          }
                        }
                      }
                    }
                  },
                  "df": 0,
                  "docs": {},
                  "e": {
                    "df": 0,
                    "docs": {},
                    "n": {
                      "df": 0,
                      "docs": {},
                      "t": {
                        "df": 1,
                        "docs": {
                          "6": {
                            "tf": 1.0
                          }
                        }
                      }
                    }
                  }
                }
              }
            },
            "r": {
              "a": {
                "df": 0,
                "docs": {},
                "f": {
                  "df": 0,
                  "docs": {},
                  "t": {
                    "df": 1,
                    "docs": {
                      "17": {
                        "tf": 1.0
                      }
                    }
                  }
                }
              },
              "df": 0,
              "docs": {}
            }
          },
          "d": {
            "df": 1,
            "docs": {
              "26": {
                "tf": 1.0
              }
            },
            "u": {
              "df": 0,
              "docs": {},
              "m": {
                "df": 0,
                "docs": {},
                "m": {
                  "df": 0,
                  "docs": {},
                  "i": {
                    "df": 2,
                    "docs": {
                      "0": {
                        "tf": 1.7320508075688772
                      },
                      "10": {
                        "tf": 1.0
                      }
                    }
                  }
                }
              },
              "p": {
                "df": 0,
                "docs": {},
                "l": {
                  "df": 0,
                  "docs": {},
                  "i": {
                    "c": {
                      "df": 5,
                      "docs": {
                        "10": {
                          "tf": 1.0
                        },
                        "19": {
                          "tf": 2.0
                        },
                        "20": {
                          "tf": 1.0
                        },
                        "21": {
                          "tf": 1.0
                        },
                        "22": {
                          "tf": 1.0
                        }
                      }
                    },
                    "df": 0,
                    "docs": {}
                  }
                }
              }
            }
          },
          "df": 0,
          "docs": {},
          "e": {
            "d": {
              "df": 0,
              "docs": {},
              "i": {
                "df": 0,
                "docs": {},
                "t": {
                  "df": 1,
                  "docs": {
                    "17": {
                      "tf": 1.0
                    }
                  }
                }
              }
            },
            "df": 0,
            "docs": {},
            "m": {
              "df": 0,
              "docs": {},
              "o": {
                "df": 0,
                "docs": {},
                "t": {
                  "df": 0,
                  "docs": {},
                  "i": {
                    "c": {
                      "df": 0,
                      "docs": {},
                      "o": {
                        "df": 0,
                        "docs": {},
                        "n": {
                          "df": 1,
                          "docs": {
                            "17": {
                              "tf": 1.0
                            }
                          }
                        }
                      }
                    },
                    "df": 0,
                    "docs": {}
                  }
                }
              }
            },
            "v": {
              "df": 0,
              "docs": {},
              "e": {
                "df": 0,
                "docs": {},
                "n": {
                  "df": 1,
                  "docs": {
                    "26": {
                      "tf": 1.0
                    }
                  }
                }
              }
            },
            "x": {
              "a": {
                "df": 0,
                "docs": {},
                "m": {
                  "df": 0,
                  "docs": {},
                  "p": {
                    "df": 0,
                    "docs": {},
                    "l": {
                      "df": 2,
                      "docs": {
                        "14": {
                          "tf": 1.0
                        },
                        "15": {
                          "tf": 1.0
                        }
                      }
                    }
                  }
                }
              },
              "df": 0,
              "docs": {},
              "p": {
                "a": {
                  "df": 0,
                  "docs": {},
                  "n": {
                    "d": {
                      "df": 1,
                      "docs": {
                        "26": {
                          "tf": 1.0
                        }
                      }
                    },
                    "df": 0,
                    "docs": {}
                  }
                },
                "df": 0,
                "docs": {}
              }
            }
          },
          "f": {
            "a": {
              "df": 0,
              "docs": {},
              "i": {
                "df": 0,
                "docs": {},
                "l": {
                  "df": 1,
                  "docs": {
                    "6": {
                      "tf": 1.0
                    }
                  }
                }
              }
            },
            "df": 0,
            "docs": {},
            "e": {
              "a": {
                "df": 0,
                "docs": {},
                "t": {
                  "df": 0,
                  "docs": {},
                  "u": {
                    "df": 0,
                    "docs": {},
                    "r": {
                      "df": 1,
                      "docs": {
                        "6": {
                          "tf": 1.0
                        }
                      }
                    }
                  }
                }
              },
              "df": 0,
              "docs": {}
            },
            "i": {
              "df": 0,
              "docs": {},
              "l": {
                "df": 0,
                "docs": {},
                "e": {
                  "df": 5,
                  "docs": {
                    "0": {
                      "tf": 1.0
                    },
                    "26": {
                      "tf": 1.0
                    },
                    "4": {
                      "tf": 1.0
                    },
                    "6": {
                      "tf": 1.4142135623730951
                    },
                    "7": {
                      "tf": 1.4142135623730951
                    }
                  }
                }
              },
              "r": {
                "df": 0,
                "docs": {},
                "s": {
                  "df": 0,
                  "docs": {},
                  "t": {
                    "df": 25,
                    "docs": {
                      "10": {
                        "tf": 1.4142135623730951
                      },
                      "11": {
                        "tf": 1.4142135623730951
                      },
                      "12": {
                        "tf": 1.0
                      },
                      "13": {
                        "tf": 1.0
                      },
                      "14": {
                        "tf": 1.0
                      },
                      "15": {
                        "tf": 1.0
                      },
                      "16": {
                        "tf": 1.0
                      },
                      "17": {
                        "tf": 1.0
                      },
                      "18": {
                        "tf": 1.4142135623730951
                      },
                      "19": {
                        "tf": 1.0
                      },
                      "2": {
                        "tf": 1.7320508075688772
                      },
                      "20": {
                        "tf": 1.0
                      },
                      "21": {
                        "tf": 1.0
                      },
                      "22": {
                        "tf": 1.0
                      },
                      "23": {
                        "tf": 1.0
                      },
                      "24": {
                        "tf": 1.0
                      },
                      "25": {
                        "tf": 1.0
                      },
                      "27": {
                        "tf": 1.0
                      },
                      "3": {
                        "tf": 1.0
                      },
                      "4": {
                        "tf": 1.0
                      },
                      "5": {
                        "tf": 1.0
                      },
                      "6": {
                        "tf": 1.0
                      },
                      "7": {
                        "tf": 1.0
                      },
                      "8": {
                        "tf": 1.0
                      },
                      "9": {
                        "tf": 1.0
                      }
                    }
                  }
                }
              }
            },
            "n": {
              "df": 3,
              "docs": {
                "26": {
                  "tf": 1.0
                },
                "7": {
                  "tf": 1.4142135623730951
                },
                "8": {
                  "tf": 1.4142135623730951
                }
              }
            },
            "o": {
              "df": 0,
              "docs": {},
              "o": {
                "df": 1,
                "docs": {
                  "13": {
                    "tf": 1.0
                  }
                },
                "t": {
                  "df": 0,
                  "docs": {},
                  "n": {
                    "df": 0,
                    "docs": {},
                    "o": {
                      "df": 0,
                      "docs": {},
                      "t": {
                        "df": 1,
                        "docs": {
                          "14": {
                            "tf": 2.23606797749979
                          }
                        }
                      }
                    }
                  }
                }
              },
              "u": {
                "df": 0,
                "docs": {},
                "r": {
                  "df": 1,
                  "docs": {
                    "17": {
                      "tf": 1.0
                    }
                  }
                }
              }
            },
            "r": {
              "a": {
                "df": 0,
                "docs": {},
                "g": {
                  "df": 0,
                  "docs": {},
                  "m": {
                    "df": 0,
                    "docs": {},
                    "e": {
                      "df": 0,
                      "docs": {},
                      "n": {
                        "df": 0,
                        "docs": {},
                        "t": {
                          "df": 1,
                          "docs": {
                            "27": {
                              "tf": 1.0
                            }
                          }
                        }
                      }
                    }
                  }
                }
              },
              "df": 0,
              "docs": {}
            }
          },
          "g": {
            "df": 0,
            "docs": {},
            "o": {
              "df": 0,
              "docs": {},
              "o": {
                "d": {
                  "df": 1,
                  "docs": {
                    "0": {
                      "tf": 1.0
                    }
                  }
                },
                "df": 0,
                "docs": {}
              }
            }
          },
          "h": {
            "df": 0,
            "docs": {},
            "e": {
              "a": {
                "d": {
                  "df": 4,
                  "docs": {
                    "10": {
                      "tf": 1.0
                    },
                    "23": {
                      "tf": 1.7320508075688772
                    },
                    "24": {
                      "tf": 1.7320508075688772
                    },
                    "25": {
                      "tf": 1.7320508075688772
                    }
                  },
                  "e": {
                    "df": 0,
                    "docs": {},
                    "r": {
                      "df": 6,
                      "docs": {
                        "10": {
                          "tf": 1.4142135623730951
                        },
                        "18": {
                          "tf": 1.0
                        },
                        "19": {
                          "tf": 2.0
                        },
                        "20": {
                          "tf": 1.7320508075688772
                        },
                        "21": {
                          "tf": 1.7320508075688772
                        },
                        "22": {
                          "tf": 1.7320508075688772
                        }
                      }
                    }
                  }
                },
                "df": 0,
                "docs": {}
              },
              "df": 0,
              "docs": {},
              "l": {
                "df": 0,
                "docs": {},
                "l": {
                  "df": 0,
                  "docs": {},
                  "o": {
                    "df": 1,
                    "docs": {
                      "17": {
                        "tf": 1.0
                      }
                    }
                  }
                }
              },
              "r": {
                "df": 0,
                "docs": {},
                "e": {
                  "'": {
                    "df": 1,
                    "docs": {
                      "1": {
                        "tf": 1.0
                      }
                    }
                  },
                  "df": 2,
                  "docs": {
                    "0": {
                      "tf": 1.0
                    },
                    "29": {
                      "tf": 1.0
                    }
                  }
                }
              }
            },
            "i": {
              "d": {
                "d": {
                  "df": 0,
                  "docs": {},
                  "e": {
                    "df": 0,
                    "docs": {},
                    "n": {
                      "df": 2,
                      "docs": {
                        "26": {
                          "tf": 1.0
                        },
                        "7": {
                          "tf": 1.4142135623730951
                        }
                      }
                    }
                  }
                },
                "df": 0,
                "docs": {},
                "e": {
                  "df": 1,
                  "docs": {
                    "26": {
<<<<<<< HEAD
                      "tf": 1.4142135623730951
=======
                      "tf": 1.0
>>>>>>> b7f46213
                    }
                  }
                }
              },
              "df": 0,
              "docs": {}
            },
            "t": {
              "df": 0,
              "docs": {},
              "m": {
                "df": 0,
                "docs": {},
                "l": {
                  "df": 1,
                  "docs": {
                    "27": {
                      "tf": 1.0
                    }
                  }
                }
              }
            }
          },
          "i": {
            "d": {
              "df": 1,
              "docs": {
                "25": {
                  "tf": 1.4142135623730951
                }
              }
            },
            "df": 0,
            "docs": {},
            "m": {
              "a": {
                "df": 0,
                "docs": {},
                "g": {
                  "df": 1,
                  "docs": {
                    "27": {
                      "tf": 1.0
                    }
                  }
                }
              },
              "df": 0,
              "docs": {}
            },
            "n": {
              "c": {
                "df": 0,
                "docs": {},
                "l": {
                  "df": 0,
                  "docs": {},
                  "u": {
                    "d": {
                      "df": 5,
                      "docs": {
                        "10": {
                          "tf": 1.4142135623730951
                        },
                        "6": {
                          "tf": 1.7320508075688772
                        },
                        "7": {
                          "tf": 1.4142135623730951
                        },
                        "8": {
                          "tf": 1.4142135623730951
                        },
                        "9": {
                          "tf": 1.7320508075688772
                        }
                      }
                    },
                    "df": 0,
                    "docs": {}
                  }
                }
              },
              "d": {
                "df": 0,
                "docs": {},
                "e": {
                  "df": 0,
                  "docs": {},
                  "x": {
                    "df": 1,
                    "docs": {
                      "0": {
                        "tf": 1.0
                      }
                    }
                  }
                }
              },
              "df": 0,
              "docs": {},
              "s": {
                "df": 0,
                "docs": {},
                "e": {
                  "df": 0,
                  "docs": {},
                  "r": {
                    "df": 0,
                    "docs": {},
                    "t": {
                      "df": 1,
                      "docs": {
                        "26": {
                          "tf": 1.0
                        }
                      }
                    }
                  }
                }
              },
              "t": {
                "df": 0,
                "docs": {},
                "e": {
                  "df": 0,
                  "docs": {},
                  "r": {
                    "df": 0,
                    "docs": {},
                    "e": {
                      "df": 0,
                      "docs": {},
                      "s": {
                        "df": 0,
                        "docs": {},
                        "t": {
                          "df": 2,
                          "docs": {
                            "1": {
                              "tf": 1.0
                            },
                            "26": {
                              "tf": 1.0
                            }
                          }
                        }
                      }
                    }
                  }
                },
                "r": {
                  "df": 0,
                  "docs": {},
                  "o": {
                    "d": {
                      "df": 0,
                      "docs": {},
                      "u": {
                        "c": {
                          "df": 0,
                          "docs": {},
                          "t": {
                            "df": 2,
                            "docs": {
                              "1": {
                                "tf": 1.7320508075688772
                              },
                              "10": {
                                "tf": 1.0
                              }
                            }
                          }
                        },
                        "df": 0,
                        "docs": {}
                      }
                    },
                    "df": 0,
                    "docs": {}
                  }
                }
              }
            },
            "s": {
              "df": 0,
              "docs": {},
              "n": {
                "'": {
                  "df": 0,
                  "docs": {},
                  "t": {
                    "df": 1,
                    "docs": {
                      "6": {
                        "tf": 1.0
                      }
                    }
                  }
                },
                "df": 0,
                "docs": {}
              }
            }
          },
          "j": {
            "df": 0,
            "docs": {},
            "o": {
              "b": {
                "df": 1,
                "docs": {
                  "0": {
                    "tf": 1.0
                  }
                }
              },
              "df": 0,
              "docs": {}
            }
          },
          "l": {
            "df": 0,
            "docs": {},
            "e": {
              "df": 0,
              "docs": {},
              "f": {
                "df": 0,
                "docs": {},
                "t": {
                  "df": 1,
                  "docs": {
                    "17": {
                      "tf": 1.4142135623730951
                    }
                  }
                }
              }
            },
            "i": {
              "df": 0,
              "docs": {},
              "n": {
                "df": 0,
                "docs": {},
                "e": {
                  "df": 3,
                  "docs": {
                    "14": {
                      "tf": 1.4142135623730951
                    },
                    "26": {
<<<<<<< HEAD
                      "tf": 1.4142135623730951
=======
                      "tf": 1.0
>>>>>>> b7f46213
                    },
                    "6": {
                      "tf": 1.0
                    }
                  }
                },
                "k": {
                  "df": 1,
                  "docs": {
                    "27": {
                      "tf": 2.449489742783178
                    }
                  }
                }
              },
              "t": {
                "df": 0,
                "docs": {},
                "e": {
                  "df": 0,
                  "docs": {},
                  "r": {
                    "df": 1,
                    "docs": {
                      "26": {
                        "tf": 1.0
                      }
                    }
                  }
                }
              }
            },
            "o": {
              "df": 0,
              "docs": {},
              "n": {
                "df": 0,
                "docs": {},
                "g": {
                  "df": 0,
                  "docs": {},
                  "e": {
                    "df": 0,
                    "docs": {},
                    "r": {
                      "df": 1,
                      "docs": {
                        "14": {
                          "tf": 1.0
                        }
                      }
                    }
                  }
                }
              }
            },
            "t": {
              ";": {
                "df": 0,
                "docs": {},
                "h": {
                  "df": 0,
                  "docs": {},
                  "t": {
                    "df": 0,
                    "docs": {},
                    "m": {
                      "df": 0,
                      "docs": {},
                      "l": {
                        "&": {
                          "df": 0,
                          "docs": {},
                          "g": {
                            "df": 0,
                            "docs": {},
                            "t": {
                              "df": 1,
                              "docs": {
                                "29": {
                                  "tf": 1.0
                                }
                              }
                            }
                          }
                        },
                        "df": 0,
                        "docs": {}
                      }
                    }
                  }
                }
              },
              "df": 0,
              "docs": {}
            }
          },
          "m": {
            "a": {
              "df": 0,
              "docs": {},
              "i": {
                "df": 0,
                "docs": {},
                "n": {
                  "df": 3,
                  "docs": {
                    "26": {
                      "tf": 1.0
                    },
                    "7": {
                      "tf": 1.0
                    },
                    "8": {
                      "tf": 1.0
                    }
                  }
                }
              },
              "k": {
                "df": 0,
                "docs": {},
                "e": {
                  "df": 1,
                  "docs": {
                    "26": {
                      "tf": 1.0
                    }
                  }
                }
              },
              "r": {
                "df": 0,
                "docs": {},
                "k": {
                  "d": {
                    "df": 0,
                    "docs": {},
                    "o": {
                      "df": 0,
                      "docs": {},
                      "w": {
                        "df": 0,
                        "docs": {},
                        "n": {
                          "df": 6,
                          "docs": {
                            "10": {
                              "tf": 1.0
                            },
                            "12": {
                              "tf": 2.0
                            },
                            "13": {
                              "tf": 1.0
                            },
                            "14": {
                              "tf": 1.0
                            },
                            "15": {
                              "tf": 1.0
                            },
                            "16": {
                              "tf": 1.0
                            }
                          }
                        }
                      }
                    }
                  },
                  "df": 1,
                  "docs": {
                    "17": {
                      "tf": 1.0
                    }
                  }
                }
              }
            },
            "df": 0,
            "docs": {},
            "o": {
              "df": 0,
              "docs": {},
              "r": {
                "df": 0,
                "docs": {},
                "e": {
                  "df": 1,
                  "docs": {
                    "2": {
                      "tf": 1.0
                    }
                  }
                }
              }
            },
            "u": {
              "df": 0,
              "docs": {},
              "l": {
                "df": 0,
                "docs": {},
                "t": {
                  "df": 0,
                  "docs": {},
                  "i": {
                    "df": 0,
                    "docs": {},
                    "p": {
                      "df": 0,
                      "docs": {},
                      "l": {
                        "df": 1,
                        "docs": {
                          "14": {
                            "tf": 1.0
                          }
                        }
                      }
                    }
                  }
                }
              }
            }
          },
          "n": {
            "df": 0,
            "docs": {},
            "e": {
              "df": 0,
              "docs": {},
              "s": {
                "df": 0,
                "docs": {},
                "t": {
                  "df": 8,
                  "docs": {
                    "10": {
                      "tf": 1.4142135623730951
                    },
                    "27": {
                      "tf": 1.0
                    },
                    "28": {
                      "tf": 1.0
                    },
                    "4": {
                      "tf": 1.7320508075688772
                    },
                    "5": {
                      "tf": 1.0
                    },
                    "6": {
                      "tf": 1.0
                    },
                    "7": {
                      "tf": 1.0
                    },
                    "8": {
                      "tf": 1.0
                    }
                  }
                }
              },
              "x": {
                "df": 0,
                "docs": {},
                "t": {
                  "df": 1,
                  "docs": {
                    "6": {
                      "tf": 1.0
                    }
                  }
                }
              }
            },
            "o": {
              "df": 0,
              "docs": {},
              "n": {
                "df": 1,
                "docs": {
                  "27": {
                    "tf": 1.0
                  }
                }
              }
            }
          },
          "o": {
            "df": 0,
            "docs": {},
            "u": {
              "df": 0,
              "docs": {},
              "t": {
                "df": 0,
                "docs": {},
                "p": {
                  "df": 0,
                  "docs": {},
                  "u": {
                    "df": 0,
                    "docs": {},
                    "t": {
                      "df": 1,
                      "docs": {
                        "12": {
                          "tf": 1.0
                        }
                      }
                    }
                  }
                },
                "s": {
                  "df": 0,
                  "docs": {},
                  "i": {
                    "d": {
                      "df": 1,
                      "docs": {
                        "27": {
                          "tf": 1.0
                        }
                      }
                    },
                    "df": 0,
                    "docs": {}
                  }
                }
              }
            }
          },
          "p": {
            "a": {
              "df": 0,
              "docs": {},
              "g": {
                "df": 0,
                "docs": {},
                "e": {
                  "df": 2,
                  "docs": {
                    "19": {
                      "tf": 1.0
                    },
                    "27": {
                      "tf": 2.0
                    }
                  }
                }
              },
              "r": {
                "df": 0,
                "docs": {},
                "t": {
                  "df": 1,
                  "docs": {
                    "6": {
                      "tf": 1.4142135623730951
                    }
                  }
                }
              }
            },
            "df": 0,
            "docs": {},
            "l": {
              "df": 0,
              "docs": {},
              "e": {
                "a": {
                  "df": 0,
                  "docs": {},
                  "s": {
                    "df": 1,
                    "docs": {
                      "17": {
                        "tf": 1.0
                      }
                    }
                  }
                },
                "df": 0,
                "docs": {}
              }
            },
            "r": {
              "df": 0,
              "docs": {},
              "e": {
                "df": 0,
                "docs": {},
                "p": {
                  "df": 0,
                  "docs": {},
                  "r": {
                    "df": 0,
                    "docs": {},
                    "o": {
                      "c": {
                        "df": 0,
                        "docs": {},
                        "e": {
                          "df": 0,
                          "docs": {},
                          "s": {
                            "df": 0,
                            "docs": {},
                            "s": {
                              "df": 0,
                              "docs": {},
                              "o": {
                                "df": 0,
                                "docs": {},
                                "r": {
                                  "df": 1,
                                  "docs": {
                                    "0": {
                                      "tf": 1.0
                                    }
                                  }
                                }
                              }
                            }
                          }
                        }
                      },
                      "df": 0,
                      "docs": {}
                    }
                  }
                },
                "t": {
                  "df": 0,
                  "docs": {},
                  "t": {
                    "df": 0,
                    "docs": {},
                    "i": {
                      "df": 1,
                      "docs": {
                        "0": {
                          "tf": 1.0
                        }
                      }
                    }
                  }
                }
              },
              "i": {
                "df": 0,
                "docs": {},
                "n": {
                  "df": 0,
                  "docs": {},
                  "t": {
                    "df": 1,
                    "docs": {
                      "27": {
                        "tf": 2.0
                      }
                    },
                    "l": {
                      "df": 0,
                      "docs": {},
                      "n": {
                        "!": {
                          "(": {
                            "\"": {
                              "df": 0,
                              "docs": {},
                              "h": {
                                "df": 0,
                                "docs": {},
                                "e": {
                                  "df": 0,
                                  "docs": {},
                                  "l": {
                                    "df": 0,
                                    "docs": {},
                                    "l": {
                                      "df": 0,
                                      "docs": {},
                                      "o": {
                                        "df": 1,
                                        "docs": {
                                          "26": {
                                            "tf": 1.0
                                          }
                                        }
                                      }
                                    }
                                  }
                                }
                              },
                              "i": {
                                "df": 1,
                                "docs": {
                                  "26": {
                                    "tf": 1.0
                                  }
                                }
                              }
                            },
                            "df": 0,
                            "docs": {}
                          },
                          "df": 0,
                          "docs": {}
                        },
                        "df": 0,
                        "docs": {}
                      }
                    }
                  }
                }
              }
            },
            "u": {
              "df": 0,
              "docs": {},
              "t": {
                "df": 1,
                "docs": {
                  "29": {
                    "tf": 1.0
                  }
                }
              }
            }
          },
          "r": {
            "df": 0,
            "docs": {},
            "e": {
              "c": {
                "df": 0,
                "docs": {},
                "u": {
                  "df": 0,
                  "docs": {},
                  "r": {
                    "df": 0,
                    "docs": {},
                    "s": {
                      "df": 2,
                      "docs": {
                        "10": {
                          "tf": 1.0
                        },
                        "11": {
                          "tf": 1.0
                        }
                      }
                    }
                  }
                }
              },
              "df": 0,
              "docs": {},
              "l": {
                "df": 1,
                "docs": {
                  "27": {
                    "tf": 1.4142135623730951
                  }
                }
              },
              "n": {
                "d": {
                  "df": 0,
                  "docs": {},
                  "e": {
                    "df": 0,
                    "docs": {},
                    "r": {
                      "df": 0,
                      "docs": {},
                      "e": {
                        "d": {
                          "_": {
                            "df": 0,
                            "docs": {},
                            "o": {
                              "df": 0,
                              "docs": {},
                              "u": {
                                "df": 0,
                                "docs": {},
                                "t": {
                                  "df": 0,
                                  "docs": {},
                                  "p": {
                                    "df": 0,
                                    "docs": {},
                                    "u": {
                                      "df": 0,
                                      "docs": {},
                                      "t": {
                                        "df": 1,
                                        "docs": {
                                          "6": {
                                            "tf": 1.0
                                          }
                                        }
                                      }
                                    }
                                  }
                                }
                              }
                            }
                          },
                          "df": 0,
                          "docs": {}
                        },
                        "df": 0,
                        "docs": {}
                      }
                    }
                  }
                },
                "df": 0,
                "docs": {}
              },
              "s": {
                "df": 0,
                "docs": {},
                "t": {
                  "df": 1,
                  "docs": {
                    "7": {
                      "tf": 1.4142135623730951
                    }
                  }
                }
              }
            },
            "i": {
              "df": 0,
              "docs": {},
              "g": {
                "df": 0,
                "docs": {},
                "h": {
                  "df": 0,
                  "docs": {},
                  "t": {
                    "df": 1,
                    "docs": {
                      "17": {
                        "tf": 1.4142135623730951
                      }
                    }
                  }
                }
              }
            },
            "u": {
              "df": 0,
              "docs": {},
              "n": {
                "df": 1,
                "docs": {
                  "0": {
                    "tf": 1.0
                  }
                },
                "n": {
                  "a": {
                    "b": {
                      "df": 0,
                      "docs": {},
                      "l": {
                        "df": 1,
                        "docs": {
                          "26": {
                            "tf": 1.0
                          }
                        }
                      }
                    },
                    "df": 0,
                    "docs": {}
                  },
                  "df": 0,
                  "docs": {}
                }
              },
              "s": {
                "df": 0,
                "docs": {},
                "t": {
                  "d": {
                    "df": 0,
                    "docs": {},
                    "o": {
                      "c": {
                        "df": 2,
                        "docs": {
                          "7": {
                            "tf": 1.4142135623730951
                          },
                          "8": {
                            "tf": 1.4142135623730951
                          }
                        }
                      },
                      "df": 0,
                      "docs": {}
                    }
                  },
                  "df": 1,
                  "docs": {
                    "26": {
                      "tf": 1.0
                    }
                  }
                }
              }
            }
          },
          "s": {
            "df": 0,
            "docs": {},
            "e": {
              "c": {
                "df": 0,
                "docs": {},
                "o": {
                  "df": 0,
                  "docs": {},
                  "n": {
                    "d": {
                      "df": 4,
                      "docs": {
                        "10": {
                          "tf": 1.0
                        },
                        "26": {
                          "tf": 1.7320508075688772
                        },
                        "27": {
                          "tf": 1.0
                        },
                        "28": {
                          "tf": 1.0
                        }
                      }
                    },
                    "df": 0,
                    "docs": {}
                  }
                },
                "t": {
                  "df": 0,
                  "docs": {},
                  "i": {
                    "df": 0,
                    "docs": {},
                    "o": {
                      "df": 0,
                      "docs": {},
                      "n": {
                        "df": 4,
                        "docs": {
                          "27": {
                            "tf": 1.0
                          },
                          "28": {
                            "tf": 1.4142135623730951
                          },
                          "3": {
                            "tf": 1.4142135623730951
                          },
                          "5": {
                            "tf": 1.4142135623730951
                          }
                        }
                      }
                    }
                  }
                }
              },
              "df": 0,
              "docs": {},
              "e": {
                "df": 1,
                "docs": {
                  "26": {
                    "tf": 1.0
                  }
                }
              }
            },
            "n": {
              "df": 0,
              "docs": {},
              "i": {
                "df": 0,
                "docs": {},
                "p": {
                  "df": 0,
                  "docs": {},
                  "p": {
                    "df": 0,
                    "docs": {},
                    "e": {
                      "df": 0,
                      "docs": {},
                      "t": {
                        "df": 1,
                        "docs": {
                          "26": {
                            "tf": 1.0
                          }
                        }
                      }
                    }
                  }
                }
              }
            },
            "o": {
              "df": 0,
              "docs": {},
              "m": {
                "df": 0,
                "docs": {},
                "e": {
                  "_": {
                    "df": 0,
                    "docs": {},
                    "f": {
                      "df": 0,
                      "docs": {},
                      "u": {
                        "df": 0,
                        "docs": {},
                        "n": {
                          "c": {
                            "df": 0,
                            "docs": {},
                            "t": {
                              "df": 1,
                              "docs": {
                                "7": {
                                  "tf": 1.4142135623730951
                                }
                              }
                            }
                          },
                          "df": 0,
                          "docs": {}
                        }
                      }
                    },
                    "o": {
                      "df": 0,
                      "docs": {},
                      "t": {
                        "df": 0,
                        "docs": {},
                        "h": {
                          "df": 0,
                          "docs": {},
                          "e": {
                            "df": 0,
                            "docs": {},
                            "r": {
                              "_": {
                                "df": 0,
                                "docs": {},
                                "f": {
                                  "df": 0,
                                  "docs": {},
                                  "u": {
                                    "df": 0,
                                    "docs": {},
                                    "n": {
                                      "c": {
                                        "df": 0,
                                        "docs": {},
                                        "t": {
                                          "df": 1,
                                          "docs": {
                                            "8": {
                                              "tf": 1.4142135623730951
                                            }
                                          }
                                        }
                                      },
                                      "df": 0,
                                      "docs": {}
                                    }
                                  }
                                }
                              },
                              "df": 0,
                              "docs": {}
                            }
                          }
                        }
                      }
                    }
                  },
                  "df": 0,
                  "docs": {}
                }
              }
            },
            "p": {
              "a": {
                "df": 0,
                "docs": {},
                "t": {
                  "df": 0,
                  "docs": {},
                  "i": {
                    "df": 0,
                    "docs": {},
                    "e": {
                      "df": 0,
                      "docs": {},
                      "̈": {
                        "df": 0,
                        "docs": {},
                        "r": {
                          "df": 1,
                          "docs": {
                            "17": {
                              "tf": 1.0
                            }
                          }
                        }
                      }
                    },
                    "ë": {
                      "df": 0,
                      "docs": {},
                      "r": {
                        "df": 1,
                        "docs": {
                          "17": {
                            "tf": 1.0
                          }
                        }
                      }
                    }
                  }
                }
              },
              "df": 0,
              "docs": {},
              "e": {
                "c": {
                  "df": 0,
                  "docs": {},
                  "i": {
                    "a": {
                      "df": 0,
                      "docs": {},
                      "l": {
                        "df": 1,
                        "docs": {
                          "6": {
                            "tf": 1.4142135623730951
                          }
                        }
                      }
                    },
                    "df": 0,
                    "docs": {}
                  }
                },
                "df": 0,
                "docs": {}
              }
            },
            "t": {
              "df": 0,
              "docs": {},
              "r": {
                "df": 0,
                "docs": {},
                "e": {
                  "df": 0,
                  "docs": {},
                  "s": {
                    "df": 0,
                    "docs": {},
                    "s": {
                      "df": 1,
                      "docs": {
                        "17": {
                          "tf": 1.4142135623730951
                        }
                      }
                    }
                  }
                },
                "i": {
                  "df": 0,
                  "docs": {},
                  "k": {
                    "df": 0,
                    "docs": {},
                    "e": {
                      "df": 0,
                      "docs": {},
                      "t": {
                        "df": 0,
                        "docs": {},
                        "h": {
                          "df": 0,
                          "docs": {},
                          "r": {
                            "df": 0,
                            "docs": {},
                            "o": {
                              "df": 0,
                              "docs": {},
                              "u": {
                                "df": 0,
                                "docs": {},
                                "g": {
                                  "df": 0,
                                  "docs": {},
                                  "h": {
                                    "df": 1,
                                    "docs": {
                                      "15": {
                                        "tf": 1.7320508075688772
                                      }
                                    }
                                  }
                                }
                              }
                            }
                          }
                        }
                      }
                    }
                  },
                  "n": {
                    "df": 0,
                    "docs": {},
                    "g": {
                      "df": 2,
                      "docs": {
                        "26": {
                          "tf": 1.7320508075688772
                        },
                        "6": {
                          "tf": 1.0
                        }
                      }
                    }
                  }
                }
              }
            },
            "u": {
              "c": {
                "df": 0,
                "docs": {},
                "h": {
                  "df": 1,
                  "docs": {
                    "6": {
                      "tf": 1.0
                    }
                  }
                }
              },
              "df": 0,
              "docs": {},
              "m": {
                "df": 0,
                "docs": {},
                "m": {
                  "a": {
                    "df": 0,
                    "docs": {},
                    "r": {
                      "df": 0,
                      "docs": {},
                      "i": {
                        "df": 1,
                        "docs": {
                          "10": {
                            "tf": 1.4142135623730951
                          }
                        }
                      }
                    }
                  },
                  "df": 0,
                  "docs": {}
                }
              },
              "r": {
                "df": 0,
                "docs": {},
                "e": {
                  "df": 1,
                  "docs": {
                    "26": {
                      "tf": 1.0
                    }
                  }
                }
              }
            }
          },
          "t": {
            "a": {
              "b": {
                "df": 0,
                "docs": {},
                "l": {
                  "df": 1,
                  "docs": {
                    "13": {
                      "tf": 1.4142135623730951
                    }
                  }
                }
              },
              "df": 0,
              "docs": {},
              "s": {
                "df": 0,
                "docs": {},
                "k": {
                  "df": 0,
                  "docs": {},
                  "l": {
                    "df": 0,
                    "docs": {},
                    "i": {
                      "df": 0,
                      "docs": {},
                      "s": {
                        "df": 0,
                        "docs": {},
                        "k": {
                          "df": 1,
                          "docs": {
                            "16": {
                              "tf": 1.4142135623730951
                            }
                          }
                        }
                      }
                    }
                  }
                }
              }
            },
            "df": 0,
            "docs": {},
            "e": {
              "df": 0,
              "docs": {},
              "s": {
                "df": 0,
                "docs": {},
                "t": {
                  "a": {
                    "b": {
                      "df": 0,
                      "docs": {},
                      "l": {
                        "df": 1,
                        "docs": {
                          "4": {
                            "tf": 1.0
                          }
                        }
                      }
                    },
                    "df": 0,
                    "docs": {}
                  },
                  "df": 4,
                  "docs": {
                    "12": {
                      "tf": 1.7320508075688772
                    },
                    "17": {
                      "tf": 1.4142135623730951
                    },
                    "27": {
                      "tf": 1.4142135623730951
                    },
                    "6": {
                      "tf": 1.4142135623730951
                    }
                  }
                }
              },
              "x": {
                "df": 0,
                "docs": {},
                "t": {
                  "df": 5,
                  "docs": {
                    "1": {
                      "tf": 1.0
                    },
                    "2": {
                      "tf": 1.0
                    },
                    "20": {
                      "tf": 1.4142135623730951
                    },
                    "21": {
                      "tf": 1.4142135623730951
                    },
                    "22": {
                      "tf": 1.4142135623730951
                    }
                  }
                }
              }
            },
            "h": {
              "df": 0,
              "docs": {},
              "i": {
                "df": 0,
                "docs": {},
                "r": {
                  "d": {
                    "df": 1,
                    "docs": {
                      "14": {
                        "tf": 1.0
                      }
                    }
                  },
                  "df": 0,
                  "docs": {}
                }
              },
              "r": {
                "df": 0,
                "docs": {},
                "e": {
                  "df": 0,
                  "docs": {},
                  "e": {
                    "df": 1,
                    "docs": {
                      "17": {
                        "tf": 1.0
                      }
                    }
                  }
                }
              }
            },
            "w": {
              "df": 0,
              "docs": {},
              "o": {
                "df": 1,
                "docs": {
                  "17": {
                    "tf": 1.0
                  }
                }
              }
            }
          },
          "u": {
            "df": 0,
            "docs": {},
            "n": {
              "df": 0,
              "docs": {},
              "i": {
                "c": {
                  "df": 0,
                  "docs": {},
                  "o": {
                    "d": {
                      "df": 2,
                      "docs": {
                        "10": {
                          "tf": 1.0
                        },
                        "17": {
                          "tf": 1.7320508075688772
                        }
                      }
                    },
                    "df": 0,
                    "docs": {}
                  }
                },
                "df": 0,
                "docs": {},
                "q": {
                  "df": 0,
                  "docs": {},
                  "u": {
                    "df": 1,
                    "docs": {
                      "6": {
                        "tf": 1.0
                      }
                    }
                  }
                }
              }
            }
          },
          "v": {
            "a": {
              "df": 0,
              "docs": {},
              "l": {
                "df": 0,
                "docs": {},
                "i": {
                  "d": {
                    "df": 1,
                    "docs": {
                      "19": {
                        "tf": 1.0
                      }
                    }
                  },
                  "df": 0,
                  "docs": {}
                }
              }
            },
            "df": 0,
            "docs": {}
          },
          "w": {
            "a": {
              "df": 0,
              "docs": {},
              "y": {
                "df": 1,
                "docs": {
                  "6": {
                    "tf": 1.0
                  }
                }
              }
            },
            "df": 0,
            "docs": {},
            "i": {
              "df": 0,
              "docs": {},
              "t": {
                "df": 0,
                "docs": {},
                "h": {
                  "df": 0,
                  "docs": {},
                  "i": {
                    "df": 0,
                    "docs": {},
                    "n": {
                      "df": 1,
                      "docs": {
                        "26": {
                          "tf": 1.0
                        }
                      }
                    }
                  }
                }
              }
            },
            "o": {
              "df": 0,
              "docs": {},
              "r": {
                "d": {
                  "df": 1,
                  "docs": {
                    "14": {
                      "tf": 1.0
                    }
                  }
                },
                "df": 0,
                "docs": {},
                "k": {
                  "df": 2,
                  "docs": {
                    "27": {
                      "tf": 1.4142135623730951
                    },
                    "8": {
                      "tf": 1.4142135623730951
                    }
                  }
                },
                "l": {
                  "d": {
                    "df": 2,
                    "docs": {
                      "11": {
                        "tf": 4.69041575982343
                      },
                      "26": {
                        "tf": 1.0
                      }
                    }
                  },
                  "df": 0,
                  "docs": {}
                }
              }
            }
          },
          "z": {
            "a": {
              "df": 0,
              "docs": {},
              "l": {
                "df": 0,
                "docs": {},
                "g": {
                  "df": 0,
                  "docs": {},
                  "o": {
                    "df": 1,
                    "docs": {
                      "17": {
                        "tf": 1.0
                      }
                    }
                  }
                }
              }
            },
            "df": 0,
            "docs": {}
          }
        }
      },
      "title": {
        "root": {
          "a": {
            "d": {
              "d": {
                "df": 1,
                "docs": {
                  "7": {
                    "tf": 1.0
                  }
                }
              },
              "df": 0,
              "docs": {}
            },
            "df": 0,
            "docs": {},
            "n": {
              "c": {
                "df": 0,
                "docs": {},
                "h": {
                  "df": 0,
                  "docs": {},
                  "o": {
                    "df": 0,
                    "docs": {},
                    "r": {
                      "df": 2,
                      "docs": {
                        "6": {
                          "tf": 1.0
                        },
                        "8": {
                          "tf": 1.0
                        }
                      }
                    }
                  }
                }
              },
              "df": 0,
              "docs": {}
            },
            "t": {
              "df": 0,
              "docs": {},
              "t": {
                "df": 0,
                "docs": {},
                "r": {
                  "df": 0,
                  "docs": {},
                  "i": {
                    "b": {
                      "df": 0,
                      "docs": {},
                      "u": {
                        "df": 0,
                        "docs": {},
                        "t": {
                          "df": 1,
                          "docs": {
                            "23": {
                              "tf": 1.0
                            }
                          }
                        }
                      }
                    },
                    "df": 0,
                    "docs": {}
                  }
                }
              }
            }
          },
          "b": {
            "df": 0,
            "docs": {},
            "e": {
              "df": 0,
              "docs": {},
              "t": {
                "df": 0,
                "docs": {},
                "w": {
                  "df": 0,
                  "docs": {},
                  "e": {
                    "df": 0,
                    "docs": {},
                    "e": {
                      "df": 0,
                      "docs": {},
                      "n": {
                        "df": 1,
                        "docs": {
                          "6": {
                            "tf": 1.0
                          }
                        }
                      }
                    }
                  }
                }
              }
            },
            "o": {
              "df": 0,
              "docs": {},
              "o": {
                "df": 0,
                "docs": {},
                "k": {
                  "df": 1,
                  "docs": {
                    "0": {
                      "tf": 1.0
                    }
                  }
                }
              }
            }
          },
          "c": {
            "df": 0,
            "docs": {},
            "h": {
              "a": {
                "df": 0,
                "docs": {},
                "p": {
                  "df": 0,
                  "docs": {},
                  "t": {
                    "df": 0,
                    "docs": {},
                    "e": {
                      "df": 0,
                      "docs": {},
                      "r": {
                        "df": 5,
                        "docs": {
                          "11": {
                            "tf": 1.0
                          },
                          "18": {
                            "tf": 1.0
                          },
                          "2": {
                            "tf": 1.0
                          },
                          "26": {
                            "tf": 1.0
                          },
                          "4": {
                            "tf": 1.0
                          }
                        }
                      }
                    }
                  }
                }
              },
              "df": 0,
              "docs": {}
            },
            "l": {
              "a": {
                "df": 0,
                "docs": {},
                "s": {
                  "df": 0,
                  "docs": {},
                  "s": {
                    "df": 2,
                    "docs": {
                      "24": {
                        "tf": 1.0
                      },
                      "25": {
                        "tf": 1.0
                      }
                    }
                  }
                }
              },
              "df": 0,
              "docs": {}
            },
            "o": {
              "df": 0,
              "docs": {},
              "m": {
                "df": 0,
                "docs": {},
                "m": {
                  "df": 0,
                  "docs": {},
                  "e": {
                    "df": 0,
                    "docs": {},
                    "n": {
                      "df": 0,
                      "docs": {},
                      "t": {
                        "df": 1,
                        "docs": {
                          "6": {
                            "tf": 1.0
                          }
                        }
                      }
                    }
                  }
                }
              },
              "n": {
                "c": {
                  "df": 0,
                  "docs": {},
                  "l": {
                    "df": 0,
                    "docs": {},
                    "u": {
                      "df": 0,
                      "docs": {},
                      "s": {
                        "df": 1,
                        "docs": {
                          "29": {
                            "tf": 1.0
                          }
                        }
                      }
                    }
                  }
                },
                "df": 0,
                "docs": {}
              }
            }
          },
          "d": {
            "df": 0,
            "docs": {},
            "u": {
              "df": 0,
              "docs": {},
              "m": {
                "df": 0,
                "docs": {},
                "m": {
                  "df": 0,
                  "docs": {},
                  "i": {
                    "df": 1,
                    "docs": {
                      "0": {
                        "tf": 1.0
                      }
                    }
                  }
                }
              },
              "p": {
                "df": 0,
                "docs": {},
                "l": {
                  "df": 0,
                  "docs": {},
                  "i": {
                    "c": {
                      "df": 1,
                      "docs": {
                        "19": {
                          "tf": 1.0
                        }
                      }
                    },
                    "df": 0,
                    "docs": {}
                  }
                }
              }
            }
          },
          "df": 0,
          "docs": {},
          "f": {
            "df": 0,
            "docs": {},
            "i": {
              "df": 0,
              "docs": {},
              "l": {
                "df": 0,
                "docs": {},
                "e": {
                  "df": 2,
                  "docs": {
                    "6": {
                      "tf": 1.0
                    },
                    "7": {
                      "tf": 1.0
                    }
                  }
                }
              },
              "r": {
                "df": 0,
                "docs": {},
                "s": {
                  "df": 0,
                  "docs": {},
                  "t": {
                    "df": 3,
                    "docs": {
                      "11": {
                        "tf": 1.0
                      },
                      "18": {
                        "tf": 1.0
                      },
                      "2": {
                        "tf": 1.0
                      }
                    }
                  }
                }
              }
            },
            "o": {
              "df": 0,
              "docs": {},
              "o": {
                "df": 0,
                "docs": {},
                "t": {
                  "df": 0,
                  "docs": {},
                  "n": {
                    "df": 0,
                    "docs": {},
                    "o": {
                      "df": 0,
                      "docs": {},
                      "t": {
                        "df": 1,
                        "docs": {
                          "14": {
                            "tf": 1.0
                          }
                        }
                      }
                    }
                  }
                }
              }
            }
          },
          "h": {
            "df": 0,
            "docs": {},
            "e": {
              "a": {
                "d": {
                  "df": 3,
                  "docs": {
                    "23": {
                      "tf": 1.0
                    },
                    "24": {
                      "tf": 1.0
                    },
                    "25": {
                      "tf": 1.0
                    }
                  },
                  "e": {
                    "df": 0,
                    "docs": {},
                    "r": {
                      "df": 4,
                      "docs": {
                        "19": {
                          "tf": 1.0
                        },
                        "20": {
                          "tf": 1.0
                        },
                        "21": {
                          "tf": 1.0
                        },
                        "22": {
                          "tf": 1.0
                        }
                      }
                    }
                  }
                },
                "df": 0,
                "docs": {}
              },
              "df": 0,
              "docs": {}
            },
            "i": {
              "d": {
                "d": {
                  "df": 0,
                  "docs": {},
                  "e": {
                    "df": 0,
                    "docs": {},
                    "n": {
                      "df": 1,
                      "docs": {
                        "7": {
                          "tf": 1.0
                        }
                      }
                    }
                  }
                },
                "df": 0,
                "docs": {}
              },
              "df": 0,
              "docs": {}
            }
          },
          "i": {
            "d": {
              "df": 1,
              "docs": {
                "25": {
                  "tf": 1.0
                }
              }
            },
            "df": 0,
            "docs": {},
            "n": {
              "c": {
                "df": 0,
                "docs": {},
                "l": {
                  "df": 0,
                  "docs": {},
                  "u": {
                    "d": {
                      "df": 4,
                      "docs": {
                        "6": {
                          "tf": 1.0
                        },
                        "7": {
                          "tf": 1.0
                        },
                        "8": {
                          "tf": 1.0
                        },
                        "9": {
                          "tf": 1.0
                        }
                      }
                    },
                    "df": 0,
                    "docs": {}
                  }
                }
              },
              "df": 0,
              "docs": {},
              "t": {
                "df": 0,
                "docs": {},
                "r": {
                  "df": 0,
                  "docs": {},
                  "o": {
                    "d": {
                      "df": 0,
                      "docs": {},
                      "u": {
                        "c": {
                          "df": 0,
                          "docs": {},
                          "t": {
                            "df": 1,
                            "docs": {
                              "1": {
                                "tf": 1.0
                              }
                            }
                          }
                        },
                        "df": 0,
                        "docs": {}
                      }
                    },
                    "df": 0,
                    "docs": {}
                  }
                }
              }
            }
          },
          "l": {
            "df": 0,
            "docs": {},
            "i": {
              "df": 0,
              "docs": {},
              "n": {
                "df": 0,
                "docs": {},
                "k": {
                  "df": 1,
                  "docs": {
                    "27": {
                      "tf": 1.0
                    }
                  }
                }
              }
            }
          },
          "m": {
            "a": {
              "df": 0,
              "docs": {},
              "r": {
                "df": 0,
                "docs": {},
                "k": {
                  "d": {
                    "df": 0,
                    "docs": {},
                    "o": {
                      "df": 0,
                      "docs": {},
                      "w": {
                        "df": 0,
                        "docs": {},
                        "n": {
                          "df": 1,
                          "docs": {
                            "12": {
                              "tf": 1.0
                            }
                          }
                        }
                      }
                    }
                  },
                  "df": 0,
                  "docs": {}
                }
              }
            },
            "df": 0,
            "docs": {}
          },
          "n": {
            "df": 0,
            "docs": {},
            "e": {
              "df": 0,
              "docs": {},
              "s": {
                "df": 0,
                "docs": {},
                "t": {
                  "df": 1,
                  "docs": {
                    "4": {
                      "tf": 1.0
                    }
                  }
                }
              }
            }
          },
          "p": {
            "a": {
              "df": 0,
              "docs": {},
              "g": {
                "df": 0,
                "docs": {},
                "e": {
                  "df": 1,
                  "docs": {
                    "27": {
                      "tf": 1.0
                    }
                  }
                }
              },
              "r": {
                "df": 0,
                "docs": {},
                "t": {
                  "df": 1,
                  "docs": {
                    "6": {
                      "tf": 1.0
                    }
                  }
                }
              }
            },
            "df": 0,
            "docs": {},
            "r": {
              "df": 0,
              "docs": {},
              "i": {
                "df": 0,
                "docs": {},
                "n": {
                  "df": 0,
                  "docs": {},
                  "t": {
                    "df": 1,
                    "docs": {
                      "27": {
                        "tf": 1.0
                      }
                    }
                  }
                }
              }
            }
          },
          "r": {
            "df": 0,
            "docs": {},
            "e": {
              "df": 0,
              "docs": {},
              "l": {
                "df": 1,
                "docs": {
                  "27": {
                    "tf": 1.0
                  }
                }
              },
              "s": {
                "df": 0,
                "docs": {},
                "t": {
                  "df": 1,
                  "docs": {
                    "7": {
                      "tf": 1.0
                    }
                  }
                }
              }
            },
            "u": {
              "df": 0,
              "docs": {},
              "s": {
                "df": 0,
                "docs": {},
                "t": {
                  "d": {
                    "df": 0,
                    "docs": {},
                    "o": {
                      "c": {
                        "df": 2,
                        "docs": {
                          "7": {
                            "tf": 1.0
                          },
                          "8": {
                            "tf": 1.0
                          }
                        }
                      },
                      "df": 0,
                      "docs": {}
                    }
                  },
                  "df": 0,
                  "docs": {}
                }
              }
            }
          },
          "s": {
            "df": 0,
            "docs": {},
            "e": {
              "c": {
                "df": 0,
                "docs": {},
                "o": {
                  "df": 0,
                  "docs": {},
                  "n": {
                    "d": {
                      "df": 1,
                      "docs": {
                        "26": {
                          "tf": 1.0
                        }
                      }
                    },
                    "df": 0,
                    "docs": {}
                  }
                },
                "t": {
                  "df": 0,
                  "docs": {},
                  "i": {
                    "df": 0,
                    "docs": {},
                    "o": {
                      "df": 0,
                      "docs": {},
                      "n": {
                        "df": 3,
                        "docs": {
                          "28": {
                            "tf": 1.0
                          },
                          "3": {
                            "tf": 1.0
                          },
                          "5": {
                            "tf": 1.0
                          }
                        }
                      }
                    }
                  }
                }
              },
              "df": 0,
              "docs": {}
            },
            "p": {
              "df": 0,
              "docs": {},
              "e": {
                "c": {
                  "df": 0,
                  "docs": {},
                  "i": {
                    "a": {
                      "df": 0,
                      "docs": {},
                      "l": {
                        "df": 1,
                        "docs": {
                          "6": {
                            "tf": 1.0
                          }
                        }
                      }
                    },
                    "df": 0,
                    "docs": {}
                  }
                },
                "df": 0,
                "docs": {}
              }
            },
            "t": {
              "df": 0,
              "docs": {},
              "r": {
                "df": 0,
                "docs": {},
                "e": {
                  "df": 0,
                  "docs": {},
                  "s": {
                    "df": 0,
                    "docs": {},
                    "s": {
                      "df": 1,
                      "docs": {
                        "17": {
                          "tf": 1.0
                        }
                      }
                    }
                  }
                },
                "i": {
                  "df": 0,
                  "docs": {},
                  "k": {
                    "df": 0,
                    "docs": {},
                    "e": {
                      "df": 0,
                      "docs": {},
                      "t": {
                        "df": 0,
                        "docs": {},
                        "h": {
                          "df": 0,
                          "docs": {},
                          "r": {
                            "df": 0,
                            "docs": {},
                            "o": {
                              "df": 0,
                              "docs": {},
                              "u": {
                                "df": 0,
                                "docs": {},
                                "g": {
                                  "df": 0,
                                  "docs": {},
                                  "h": {
                                    "df": 1,
                                    "docs": {
                                      "15": {
                                        "tf": 1.0
                                      }
                                    }
                                  }
                                }
                              }
                            }
                          }
                        }
                      }
                    }
                  }
                }
              }
            },
            "u": {
              "df": 0,
              "docs": {},
              "m": {
                "df": 0,
                "docs": {},
                "m": {
                  "a": {
                    "df": 0,
                    "docs": {},
                    "r": {
                      "df": 0,
                      "docs": {},
                      "i": {
                        "df": 1,
                        "docs": {
                          "10": {
                            "tf": 1.0
                          }
                        }
                      }
                    }
                  },
                  "df": 0,
                  "docs": {}
                }
              }
            }
          },
          "t": {
            "a": {
              "b": {
                "df": 0,
                "docs": {},
                "l": {
                  "df": 1,
                  "docs": {
                    "13": {
                      "tf": 1.0
                    }
                  }
                }
              },
              "df": 0,
              "docs": {},
              "s": {
                "df": 0,
                "docs": {},
                "k": {
                  "df": 0,
                  "docs": {},
                  "l": {
                    "df": 0,
                    "docs": {},
                    "i": {
                      "df": 0,
                      "docs": {},
                      "s": {
                        "df": 0,
                        "docs": {},
                        "k": {
                          "df": 1,
                          "docs": {
                            "16": {
                              "tf": 1.0
                            }
                          }
                        }
                      }
                    }
                  }
                }
              }
            },
            "df": 0,
            "docs": {},
            "e": {
              "df": 0,
              "docs": {},
              "s": {
                "df": 0,
                "docs": {},
                "t": {
                  "df": 3,
                  "docs": {
                    "12": {
                      "tf": 1.0
                    },
                    "17": {
                      "tf": 1.0
                    },
                    "27": {
                      "tf": 1.0
                    }
                  }
                }
              },
              "x": {
                "df": 0,
                "docs": {},
                "t": {
                  "df": 3,
                  "docs": {
                    "20": {
                      "tf": 1.0
                    },
                    "21": {
                      "tf": 1.0
                    },
                    "22": {
                      "tf": 1.0
                    }
                  }
                }
              }
            }
          },
          "u": {
            "df": 0,
            "docs": {},
            "n": {
              "df": 0,
              "docs": {},
              "i": {
                "c": {
                  "df": 0,
                  "docs": {},
                  "o": {
                    "d": {
                      "df": 1,
                      "docs": {
                        "17": {
                          "tf": 1.0
                        }
                      }
                    },
                    "df": 0,
                    "docs": {}
                  }
                },
                "df": 0,
                "docs": {}
              }
            }
          },
          "w": {
            "df": 0,
            "docs": {},
            "o": {
              "df": 0,
              "docs": {},
              "r": {
                "df": 0,
                "docs": {},
                "k": {
                  "df": 1,
                  "docs": {
                    "8": {
                      "tf": 1.0
                    }
                  }
                }
              }
            }
          }
        }
      }
    },
    "lang": "English",
    "pipeline": [
      "trimmer",
      "stopWordFilter",
      "stemmer"
    ],
    "ref": "id",
    "version": "0.9.5"
  },
  "results_options": {
    "limit_results": 30,
    "teaser_word_count": 30
  },
  "search_options": {
    "bool": "OR",
    "expand": true,
    "fields": {
      "body": {
        "boost": 1
      },
      "breadcrumbs": {
        "boost": 1
      },
      "title": {
        "boost": 2
      }
    }
  }
}<|MERGE_RESOLUTION|>--- conflicted
+++ resolved
@@ -117,25 +117,6 @@
         "23": {
           "body": 0,
           "breadcrumbs": 6,
-<<<<<<< HEAD
-          "title": 2
-        },
-        "24": {
-          "body": 0,
-          "breadcrumbs": 6,
-          "title": 2
-        },
-        "25": {
-          "body": 0,
-          "breadcrumbs": 7,
-          "title": 3
-        },
-        "26": {
-          "body": 30,
-          "breadcrumbs": 4,
-          "title": 2
-        },
-=======
           "title": 2
         },
         "24": {
@@ -153,7 +134,6 @@
           "breadcrumbs": 4,
           "title": 2
         },
->>>>>>> b7f46213
         "27": {
           "body": 18,
           "breadcrumbs": 9,
@@ -307,27 +287,6 @@
           "breadcrumbs": "First Chapter » Heading Attributes » Heading Attributes",
           "id": "23",
           "title": "Heading Attributes"
-<<<<<<< HEAD
-        },
-        "24": {
-          "body": "",
-          "breadcrumbs": "First Chapter » Heading Attributes » Heading with classes",
-          "id": "24",
-          "title": "Heading with classes"
-        },
-        "25": {
-          "body": "",
-          "breadcrumbs": "First Chapter » Heading Attributes » Heading with id and classes",
-          "id": "25",
-          "title": "Heading with id and classes"
-        },
-        "26": {
-          "body": "This makes sure you can insert runnable Rust files. fn main() { println!(\"Hello World!\");\n#\n# // You can even hide lines! :D\n# println!(\"I am hidden! Expand the code snippet to see me\"); // You can hide lines within string literals. let _t = \"interesting string\n# boring string \";\n}",
-          "breadcrumbs": "Second Chapter » Second Chapter",
-          "id": "26",
-          "title": "Second Chapter"
-        },
-=======
         },
         "24": {
           "body": "",
@@ -347,7 +306,6 @@
           "id": "26",
           "title": "Second Chapter"
         },
->>>>>>> b7f46213
         "27": {
           "body": "When we link to the first section , it should work on both the print page and the non-print page. A fragment link should work. Link outside . Some image HTML Link",
           "breadcrumbs": "Second Chapter » Nested Chapter » Testing relative links for the print page",
@@ -1658,11 +1616,7 @@
                   "df": 1,
                   "docs": {
                     "26": {
-<<<<<<< HEAD
-                      "tf": 1.4142135623730951
-=======
-                      "tf": 1.0
->>>>>>> b7f46213
+                      "tf": 1.0
                     }
                   }
                 }
@@ -1917,11 +1871,7 @@
                       "tf": 1.4142135623730951
                     },
                     "26": {
-<<<<<<< HEAD
-                      "tf": 1.4142135623730951
-=======
-                      "tf": 1.0
->>>>>>> b7f46213
+                      "tf": 1.0
                     },
                     "6": {
                       "tf": 1.0
@@ -4717,11 +4667,7 @@
                   "df": 1,
                   "docs": {
                     "26": {
-<<<<<<< HEAD
-                      "tf": 1.4142135623730951
-=======
-                      "tf": 1.0
->>>>>>> b7f46213
+                      "tf": 1.0
                     }
                   }
                 }
@@ -4976,11 +4922,7 @@
                       "tf": 1.4142135623730951
                     },
                     "26": {
-<<<<<<< HEAD
-                      "tf": 1.4142135623730951
-=======
-                      "tf": 1.0
->>>>>>> b7f46213
+                      "tf": 1.0
                     },
                     "6": {
                       "tf": 1.0
